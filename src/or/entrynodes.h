/* Copyright (c) 2001 Matej Pfajfar.
 * Copyright (c) 2001-2004, Roger Dingledine.
 * Copyright (c) 2004-2006, Roger Dingledine, Nick Mathewson.
 * Copyright (c) 2007-2017, The Tor Project, Inc. */
/* See LICENSE for licensing information */

/**
 * \file entrynodes.h
 * \brief Header file for circuitbuild.c.
 **/

#ifndef TOR_ENTRYNODES_H
#define TOR_ENTRYNODES_H

#include "handles.h"

/* Forward declare for guard_selection_t; entrynodes.c has the real struct */
typedef struct guard_selection_s guard_selection_t;

/* Forward declare for entry_guard_t; the real declaration is private. */
typedef struct entry_guard_t entry_guard_t;

/* Forward declaration for circuit_guard_state_t; the real declaration is
   private. */
typedef struct circuit_guard_state_t circuit_guard_state_t;

/* Forward declaration for entry_guard_restriction_t; the real declaration is
   private. */
typedef struct entry_guard_restriction_t entry_guard_restriction_t;

/* Information about a guard's pathbias status.
 * These fields are used in circpathbias.c to try to detect entry
 * nodes that are failing circuits at a suspicious frequency.
 */
typedef struct guard_pathbias_t {
  unsigned int path_bias_noticed : 1; /**< Did we alert the user about path
                                       * bias for this node already? */
  unsigned int path_bias_warned : 1; /**< Did we alert the user about path bias
                                      * for this node already? */
  unsigned int path_bias_extreme : 1; /**< Did we alert the user about path
                                       * bias for this node already? */
  unsigned int path_bias_disabled : 1; /**< Have we disabled this node because
                                        * of path bias issues? */
  unsigned int path_bias_use_noticed : 1; /**< Did we alert the user about path
                                       * use bias for this node already? */
  unsigned int path_bias_use_extreme : 1; /**< Did we alert the user about path
                                       * use bias for this node already? */

  double circ_attempts; /**< Number of circuits this guard has "attempted" */
  double circ_successes; /**< Number of successfully built circuits using
                               * this guard as first hop. */
  double successful_circuits_closed; /**< Number of circuits that carried
                                        * streams successfully. */
  double collapsed_circuits; /**< Number of fully built circuits that were
                                 * remotely closed before any streams were
                                 * attempted. */
  double unusable_circuits; /**< Number of circuits for which streams were
                                *  attempted, but none succeeded. */
  double timeouts; /**< Number of 'right-censored' circuit timeouts for this
                       * guard. */
  double use_attempts; /**< Number of circuits we tried to use with streams */
  double use_successes; /**< Number of successfully used circuits using
                               * this guard as first hop. */
} guard_pathbias_t;

#if defined(ENTRYNODES_PRIVATE)
/**
 * @name values for entry_guard_t.is_reachable.
 *
 * See entry_guard_t.is_reachable for more information.
 */
/**@{*/
#define GUARD_REACHABLE_NO    0
#define GUARD_REACHABLE_YES   1
#define GUARD_REACHABLE_MAYBE 2
/**@}*/

/** An entry_guard_t represents our information about a chosen long-term
 * first hop, known as a "helper" node in the literature. We can't just
 * use a node_t, since we want to remember these even when we
 * don't have any directory info. */
struct entry_guard_t {
  HANDLE_ENTRY(entry_guard, entry_guard_t);

  char nickname[MAX_HEX_NICKNAME_LEN+1];
  char identity[DIGEST_LEN];
  ed25519_public_key_t ed_id;

  /**
   * @name new guard selection algorithm fields.
   *
   * Only the new (prop271) algorithm uses these.  For a more full
   * description of the algorithm, see the module documentation for
   * entrynodes.c
   */
  /**@{*/

  /* == Persistent fields, present for all sampled guards. */
  /** When was this guard added to the sample? */
  time_t sampled_on_date;
  /** Since what date has this guard been "unlisted"?  A guard counts as
   * unlisted if we have a live consensus that does not include it, or
   * if we have a live consensus that does not include it as a usable
   * guard.  This field is zero when the guard is listed. */
  time_t unlisted_since_date; // can be zero
  /** What version of Tor added this guard to the sample? */
  char *sampled_by_version;
  /** Is this guard listed right now? If this is set, then
   * unlisted_since_date should be set too. */
  unsigned currently_listed : 1;

  /* == Persistent fields, for confirmed guards only */
  /** When was this guard confirmed? (That is, when did we first use it
   * successfully and decide to keep it?) This field is zero if this is not a
   * confirmed guard. */
  time_t confirmed_on_date; /* 0 if not confirmed */
  /**
   * In what order was this guard confirmed? Guards with lower indices
   * appear earlier on the confirmed list.  If the confirmed list is compacted,
   * this field corresponds to the index of this guard on the confirmed list.
   *
   * This field is set to -1 if this guard is not confirmed.
   */
  int confirmed_idx; /* -1 if not confirmed; otherwise the order that this
                      * item should occur in the CONFIRMED_GUARDS ordered
                      * list */

  /**
   * Which selection does this guard belong to?
   */
  char *selection_name;

  /** Bridges only: address of the bridge. */
  tor_addr_port_t *bridge_addr;

  /* ==== Non-persistent fields. */
  /* == These are used by sampled guards */
  /** When did we last decide to try using this guard for a circuit? 0 for
   * "not since we started up." */
  time_t last_tried_to_connect;
  /** How reachable do we consider this guard to be? One of
   * GUARD_REACHABLE_NO, GUARD_REACHABLE_YES, or GUARD_REACHABLE_MAYBE. */
  unsigned is_reachable : 2;
  /** Boolean: true iff this guard is pending. A pending guard is one
   * that we have an in-progress circuit through, and which we do not plan
   * to try again until it either succeeds or fails. Primary guards can
   * never be pending. */
  unsigned is_pending : 1;
  /** If true, don't write this guard to disk. (Used for bridges with unknown
   * identities) */
  unsigned is_persistent : 1;
  /** When did we get the earliest connection failure for this guard?
   * We clear this field on a successful connect.  We do _not_ clear it
   * when we mark the guard as "MAYBE" reachable.
   */
  time_t failing_since;

  /* == Set inclusion flags. */
  /** If true, this guard is in the filtered set.  The filtered set includes
   * all sampled guards that our configuration allows us to use. */
  unsigned is_filtered_guard : 1;
  /** If true, this guard is in the usable filtered set. The usable filtered
   * set includes all filtered guards that are not believed to be
   * unreachable. (That is, those for which is_reachable is not
   * GUARD_REACHABLE_NO) */
  unsigned is_usable_filtered_guard : 1;
  unsigned is_primary:1;

  /** This string holds any fields that we are maintaining because
   * we saw them in the state, even if we don't understand them. */
  char *extra_state_fields;

  /** Backpointer to the guard selection that this guard belongs to.
   * The entry_guard_t must never outlive its guard_selection. */
  guard_selection_t *in_selection;
  /**@}*/

  /** Path bias information for this guard. */
  guard_pathbias_t pb;
};

/**
 * Possible rules for a guard selection to follow
 */
typedef enum guard_selection_type_t {
  /** Infer the type of this selection from its name. */
  GS_TYPE_INFER=0,
  /** Use the normal guard selection algorithm, taking our sample from the
   * complete list of guards in the consensus. */
  GS_TYPE_NORMAL=1,
  /** Use the normal guard selection algorithm, taking our sample from the
   * configured bridges, and allowing it to grow as large as all the configured
   * bridges */
  GS_TYPE_BRIDGE,
  /** Use the normal guard selection algorithm, taking our sample from the
   * set of filtered nodes. */
  GS_TYPE_RESTRICTED,
} guard_selection_type_t;

/**
 * All of the the context for guard selection on a particular client.
 *
 * We maintain multiple guard selection contexts for a client, depending
 * aspects on its current configuration -- whether an extremely
 * restrictive EntryNodes is used, whether UseBridges is enabled, and so
 * on.)
 *
 * See the module documentation for entrynodes.c for more information
 * about guard selection algorithms.
 */
struct guard_selection_s {
  /**
   * The name for this guard-selection object. (Must not contain spaces).
   */
  char *name;

  /**
   * What rules does this guard-selection object follow?
   */
  guard_selection_type_t type;

  /**
   * A value of 1 means that primary_entry_guards is up-to-date; 0
   * means we need to recalculate it before using primary_entry_guards
   * or the is_primary flag on any guard.
   */
  int primary_guards_up_to_date;

  /**
   * A list of the sampled entry guards, as entry_guard_t structures.
   * Not in any particular order.  When we 'sample' a guard, we are
   * noting it as a possible guard to pick in the future. The use of
   * sampling here prevents us from being forced by an attacker to try
   * every guard on the network. This list is persistent.
   */
  smartlist_t *sampled_entry_guards;

  /**
   * Ordered list (from highest to lowest priority) of guards that we
   * have successfully contacted and decided to use. Every member of
   * this list is a member of sampled_entry_guards. Every member should
   * have confirmed_on_date set, and have confirmed_idx greater than
   * any earlier member of the list.
   *
   * This list is persistent. It is a subset of the elements in
   * sampled_entry_guards, and its pointers point to elements of
   * sampled_entry_guards.
   */
  smartlist_t *confirmed_entry_guards;

  /**
   * Ordered list (from highest to lowest priority) of guards that we
   * are willing to use the most happily.  These guards may or may not
   * yet be confirmed yet.  If we can use one of these guards, we are
   * probably not on a network that is trying to restrict our guard
   * choices.
   *
   * This list is a subset of the elements in
   * sampled_entry_guards, and its pointers point to elements of
   * sampled_entry_guards.
   */
  smartlist_t *primary_entry_guards;

  /** When did we last successfully build a circuit or use a circuit? */
  time_t last_time_on_internet;

  /** What confirmed_idx value should the next-added member of
   * confirmed_entry_guards receive? */
  int next_confirmed_idx;

};

struct entry_guard_handle_t;

/** Types of restrictions we impose when picking guard nodes */
typedef enum guard_restriction_type_t {
  /* Don't pick the same guard node as our exit node (or its family) */
  RST_EXIT_NODE = 0,
  /* Don't pick dirguards that have previously shown to be outdated */
  RST_OUTDATED_MD_DIRSERVER = 1
} guard_restriction_type_t;

/**
 * A restriction to remember which entry guards are off-limits for a given
 * circuit.
 *
 * Note: This mechanism is NOT for recording which guards are never to be
 * used: only which guards cannot be used on <em>one particular circuit</em>.
 */
struct entry_guard_restriction_t {
  /* What type of restriction are we imposing? */
  guard_restriction_type_t type;

  /* In case of restriction type RST_EXIT_NODE, the guard's RSA identity
   * digest must not equal this; and it must not be in the same family as any
   * node with this digest. */
  uint8_t exclude_id[DIGEST_LEN];
};

/**
 * Per-circuit state to track whether we'll be able to use the circuit.
 */
struct circuit_guard_state_t {
  /** Handle to the entry guard object for this circuit. */
  struct entry_guard_handle_t *guard;
  /** The time at which <b>state</b> last changed. */
  time_t state_set_at;
  /** One of GUARD_CIRC_STATE_* */
  uint8_t state;

  /**
   * A set of restrictions that were placed on this guard when we selected it
   * for this particular circuit.  We need to remember the restrictions here,
   * since any guard that breaks these restrictions will not block this
   * circuit from becoming COMPLETE.
   */
  entry_guard_restriction_t *restrictions;
};
#endif /* defined(ENTRYNODES_PRIVATE) */

/* Common entry points for old and new guard code */
int guards_update_all(void);
const node_t *guards_choose_guard(cpath_build_state_t *state,
                                  circuit_guard_state_t **guard_state_out);
const node_t *guards_choose_dirguard(uint8_t dir_purpose,
                                     circuit_guard_state_t **guard_state_out);

#if 1
/* XXXX NM I would prefer that all of this stuff be private to
 * entrynodes.c. */
entry_guard_t *entry_guard_get_by_id_digest_for_guard_selection(
    guard_selection_t *gs, const char *digest);
entry_guard_t *entry_guard_get_by_id_digest(const char *digest);

circuit_guard_state_t *
get_guard_state_for_bridge_desc_fetch(const char *digest);

void entry_guards_changed_for_guard_selection(guard_selection_t *gs);
void entry_guards_changed(void);
guard_selection_t * get_guard_selection_info(void);
int num_live_entry_guards_for_guard_selection(
    guard_selection_t *gs,
    int for_directory);
int num_live_entry_guards(int for_directory);
#endif /* 1 */

const node_t *entry_guard_find_node(const entry_guard_t *guard);
const char *entry_guard_get_rsa_id_digest(const entry_guard_t *guard);
const char *entry_guard_describe(const entry_guard_t *guard);
guard_pathbias_t *entry_guard_get_pathbias_state(entry_guard_t *guard);

/** Enum to specify how we're going to use a given guard, when we're picking
 * one for immediate use. */
typedef enum {
  GUARD_USAGE_TRAFFIC = 0,
  GUARD_USAGE_DIRGUARD = 1
} guard_usage_t;

void circuit_guard_state_free(circuit_guard_state_t *state);
int entry_guard_pick_for_circuit(guard_selection_t *gs,
                                 guard_usage_t usage,
                                 entry_guard_restriction_t *rst,
                                 const node_t **chosen_node_out,
                                 circuit_guard_state_t **guard_state_out);

/* We just connected to an entry guard. What should we do with the circuit? */
typedef enum {
  GUARD_USABLE_NEVER = -1, /* Never use the circuit */
  GUARD_MAYBE_USABLE_LATER = 0, /* Keep it. We might use it in the future */
  GUARD_USABLE_NOW = 1, /* Use it right now */
} guard_usable_t;

guard_usable_t entry_guard_succeeded(circuit_guard_state_t **guard_state_p);
void entry_guard_failed(circuit_guard_state_t **guard_state_p);
void entry_guard_cancel(circuit_guard_state_t **guard_state_p);
void entry_guard_chan_failed(channel_t *chan);
int entry_guards_update_all(guard_selection_t *gs);
int entry_guards_upgrade_waiting_circuits(guard_selection_t *gs,
                                          const smartlist_t *all_circuits,
                                          smartlist_t *newly_complete_out);
int entry_guard_state_should_expire(circuit_guard_state_t *guard_state);
void entry_guards_note_internet_connectivity(guard_selection_t *gs);

int update_guard_selection_choice(const or_options_t *options);

/* Used by bridges.c only. */
int num_bridges_usable(void);

#ifdef ENTRYNODES_PRIVATE
/**
 * @name Default values for the parameters for the new (prop271) entry guard
 * algorithm.
 */
/**@{*/
/**
 * We never let our sampled guard set grow larger than this percentage
 * of the guards on the network.
 */
#define DFLT_MAX_SAMPLE_THRESHOLD_PERCENT 20
/**
 * We never let our sampled guard set grow larger than this number of
 * guards.
 */
#define DFLT_MAX_SAMPLE_SIZE 60
/**
 * We always try to make our sample contain at least this many guards.
 */
#define DFLT_MIN_FILTERED_SAMPLE_SIZE 20
/**
 * If a guard is unlisted for this many days in a row, we remove it.
 */
#define DFLT_REMOVE_UNLISTED_GUARDS_AFTER_DAYS 20
/**
 * We remove unconfirmed guards from the sample after this many days,
 * regardless of whether they are listed or unlisted.
 */
#define DFLT_GUARD_LIFETIME_DAYS 120
/**
 * We remove confirmed guards from the sample if they were sampled
 * GUARD_LIFETIME_DAYS ago and confirmed this many days ago.
 */
#define DFLT_GUARD_CONFIRMED_MIN_LIFETIME_DAYS 60
/**
 * How many guards do we try to keep on our primary guard list?
 */
#define DFLT_N_PRIMARY_GUARDS 3
/**
 * Of the live guards on the primary guard list, how many do we consider when
 * choosing a guard to use?
 */
#define DFLT_N_PRIMARY_GUARDS_TO_USE 1
/**
 * As DFLT_N_PRIMARY_GUARDS, but for choosing which directory guard to use.
 */
#define DFLT_N_PRIMARY_DIR_GUARDS_TO_USE 3
/**
 * If we haven't successfully built or used a circuit in this long, then
 * consider that the internet is probably down.
 */
#define DFLT_INTERNET_LIKELY_DOWN_INTERVAL (10*60)
/**
 * If we're trying to connect to a nonprimary guard for at least this
 * many seconds, and we haven't gotten the connection to work, we will treat
 * lower-priority guards as usable.
 */
#define DFLT_NONPRIMARY_GUARD_CONNECT_TIMEOUT 15
/**
 * If a circuit has been sitting around in 'waiting for better guard' state
 * for at least this long, we'll expire it.
 */
#define DFLT_NONPRIMARY_GUARD_IDLE_TIMEOUT (10*60)
/**
 * If our configuration retains fewer than this fraction of guards from the
 * torrc, we are in a restricted setting.
 */
#define DFLT_MEANINGFUL_RESTRICTION_PERCENT 20
/**
 * If our configuration retains fewer than this fraction of guards from the
 * torrc, we are in an extremely restricted setting, and should warn.
 */
#define DFLT_EXTREME_RESTRICTION_PERCENT 1
/**@}*/

STATIC double get_max_sample_threshold(void);
STATIC int get_max_sample_size_absolute(void);
STATIC int get_min_filtered_sample_size(void);
STATIC int get_remove_unlisted_guards_after_days(void);
STATIC int get_guard_lifetime(void);
STATIC int get_guard_confirmed_min_lifetime(void);
STATIC int get_n_primary_guards(void);
STATIC int get_n_primary_guards_to_use(guard_usage_t usage);
STATIC int get_internet_likely_down_interval(void);
STATIC int get_nonprimary_guard_connect_timeout(void);
STATIC int get_nonprimary_guard_idle_timeout(void);
STATIC double get_meaningful_restriction_threshold(void);
STATIC double get_extreme_restriction_threshold(void);

HANDLE_DECL(entry_guard, entry_guard_t, STATIC)
STATIC guard_selection_type_t guard_selection_infer_type(
                           guard_selection_type_t type_in,
                           const char *name);
STATIC guard_selection_t *guard_selection_new(const char *name,
                                              guard_selection_type_t type);
STATIC guard_selection_t *get_guard_selection_by_name(
          const char *name, guard_selection_type_t type, int create_if_absent);
STATIC void guard_selection_free(guard_selection_t *gs);
MOCK_DECL(STATIC int, entry_guard_is_listed,
          (guard_selection_t *gs, const entry_guard_t *guard));
STATIC const char *choose_guard_selection(const or_options_t *options,
                                        const networkstatus_t *ns,
                                        const guard_selection_t *old_selection,
                                        guard_selection_type_t *type_out);
STATIC entry_guard_t *get_sampled_guard_with_id(guard_selection_t *gs,
                                                const uint8_t *rsa_id);

MOCK_DECL(STATIC time_t, randomize_time, (time_t now, time_t max_backdate));

STATIC entry_guard_t *entry_guard_add_to_sample(guard_selection_t *gs,
                                                const node_t *node);
STATIC entry_guard_t *entry_guards_expand_sample(guard_selection_t *gs);
STATIC char *entry_guard_encode_for_state(entry_guard_t *guard);
STATIC entry_guard_t *entry_guard_parse_from_state(const char *s);
STATIC void entry_guard_free(entry_guard_t *e);
STATIC void entry_guards_update_filtered_sets(guard_selection_t *gs);
STATIC int entry_guards_all_primary_guards_are_down(guard_selection_t *gs);
/**
 * @name Flags for sample_reachable_filtered_entry_guards()
 */
/**@{*/
#define SAMPLE_EXCLUDE_CONFIRMED   (1u<<0)
#define SAMPLE_EXCLUDE_PRIMARY     (1u<<1)
#define SAMPLE_EXCLUDE_PENDING     (1u<<2)
#define SAMPLE_NO_UPDATE_PRIMARY   (1u<<3)
#define SAMPLE_EXCLUDE_NO_DESCRIPTOR (1u<<4)
/**@}*/
STATIC entry_guard_t *sample_reachable_filtered_entry_guards(
                                    guard_selection_t *gs,
                                    const entry_guard_restriction_t *rst,
                                    unsigned flags);
STATIC void entry_guard_consider_retry(entry_guard_t *guard);
STATIC void make_guard_confirmed(guard_selection_t *gs, entry_guard_t *guard);
STATIC void entry_guards_update_confirmed(guard_selection_t *gs);
STATIC void entry_guards_update_primary(guard_selection_t *gs);
STATIC int num_reachable_filtered_guards(guard_selection_t *gs,
                                         const entry_guard_restriction_t *rst);
STATIC void sampled_guards_update_from_consensus(guard_selection_t *gs);
/**
 * @name Possible guard-states for a circuit.
 */
/**@{*/
/** State for a circuit that can (so far as the guard subsystem is
 * concerned) be used for actual traffic as soon as it is successfully
 * opened. */
#define GUARD_CIRC_STATE_USABLE_ON_COMPLETION 1
/** State for an non-open circuit that we shouldn't use for actual
 * traffic, when it completes, unless other circuits to preferable
 * guards fail. */
#define GUARD_CIRC_STATE_USABLE_IF_NO_BETTER_GUARD 2
/** State for an open circuit that we shouldn't use for actual traffic
 * unless other circuits to preferable guards fail. */
#define GUARD_CIRC_STATE_WAITING_FOR_BETTER_GUARD 3
/** State for a circuit that can (so far as the guard subsystem is
 * concerned) be used for actual traffic. */
#define GUARD_CIRC_STATE_COMPLETE 4
/** State for a circuit that is unusable, and will not become usable. */
#define GUARD_CIRC_STATE_DEAD 5
/**@}*/
STATIC void entry_guards_note_guard_failure(guard_selection_t *gs,
                                            entry_guard_t *guard);
STATIC entry_guard_t *select_entry_guard_for_circuit(guard_selection_t *gs,
                                          guard_usage_t usage,
                                          const entry_guard_restriction_t *rst,
                                          unsigned *state_out);
STATIC void mark_primary_guards_maybe_reachable(guard_selection_t *gs);
STATIC unsigned entry_guards_note_guard_success(guard_selection_t *gs,
                                                entry_guard_t *guard,
                                                unsigned old_state);
STATIC int entry_guard_has_higher_priority(entry_guard_t *a, entry_guard_t *b);
STATIC char *getinfo_helper_format_single_entry_guard(const entry_guard_t *e);
<<<<<<< HEAD
=======

STATIC entry_guard_restriction_t *
guard_create_exit_restriction(const uint8_t *exit_id);

STATIC entry_guard_restriction_t *
guard_create_dirserver_md_restriction(void);

STATIC void
entry_guard_restriction_free(entry_guard_restriction_t *rst);

>>>>>>> 96b69942
#endif /* defined(ENTRYNODES_PRIVATE) */

void remove_all_entry_guards_for_guard_selection(guard_selection_t *gs);
void remove_all_entry_guards(void);

struct bridge_info_t;
void entry_guard_learned_bridge_identity(const tor_addr_port_t *addrport,
                                         const uint8_t *rsa_id_digest);

int entry_list_is_constrained(const or_options_t *options);
int guards_retry_optimistic(const or_options_t *options);
int entry_guards_parse_state_for_guard_selection(
    guard_selection_t *gs, or_state_t *state, int set, char **msg);
int entry_guards_parse_state(or_state_t *state, int set, char **msg);
void entry_guards_update_state(or_state_t *state);
int getinfo_helper_entry_guards(control_connection_t *conn,
                                const char *question, char **answer,
                                const char **errmsg);

int entries_known_but_down(const or_options_t *options);
void entries_retry_all(const or_options_t *options);

char *entry_guards_get_err_str_if_dir_info_missing(int using_mds,
                                           int num_present, int num_usable);
char *guard_selection_get_err_str_if_dir_info_missing(guard_selection_t *gs,
                                              int using_mds,
                                              int num_present, int num_usable);

void entry_guards_free_all(void);

double pathbias_get_close_success_count(entry_guard_t *guard);
double pathbias_get_use_success_count(entry_guard_t *guard);

/** Contains the bandwidth of a relay as a guard and as a non-guard
 *  after the guardfraction has been considered. */
typedef struct guardfraction_bandwidth_t {
  /** Bandwidth as a guard after guardfraction has been considered. */
  int guard_bw;
  /** Bandwidth as a non-guard after guardfraction has been considered. */
  int non_guard_bw;
} guardfraction_bandwidth_t;

int should_apply_guardfraction(const networkstatus_t *ns);

void
guard_get_guardfraction_bandwidth(guardfraction_bandwidth_t *guardfraction_bw,
                                  int orig_bandwidth,
                                  uint32_t guardfraction_percentage);

#endif /* !defined(TOR_ENTRYNODES_H) */
<|MERGE_RESOLUTION|>--- conflicted
+++ resolved
@@ -557,19 +557,14 @@
                                                 unsigned old_state);
 STATIC int entry_guard_has_higher_priority(entry_guard_t *a, entry_guard_t *b);
 STATIC char *getinfo_helper_format_single_entry_guard(const entry_guard_t *e);
-<<<<<<< HEAD
-=======
-
-STATIC entry_guard_restriction_t *
-guard_create_exit_restriction(const uint8_t *exit_id);
-
-STATIC entry_guard_restriction_t *
-guard_create_dirserver_md_restriction(void);
-
-STATIC void
-entry_guard_restriction_free(entry_guard_restriction_t *rst);
-
->>>>>>> 96b69942
+
+STATIC entry_guard_restriction_t *guard_create_exit_restriction(
+                                                      const uint8_t *exit_id);
+
+STATIC entry_guard_restriction_t *guard_create_dirserver_md_restriction(void);
+
+STATIC void entry_guard_restriction_free(entry_guard_restriction_t *rst);
+
 #endif /* defined(ENTRYNODES_PRIVATE) */
 
 void remove_all_entry_guards_for_guard_selection(guard_selection_t *gs);
