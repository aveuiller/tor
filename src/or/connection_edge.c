--- conflicted
+++ resolved
@@ -850,16 +850,10 @@
     }
     node = node_get_by_nickname(nodename, 0);
     tor_free(nodename);
-<<<<<<< HEAD
     if (!node ||
         (allow_nodes && !routerset_contains_node(allow_nodes, node)) ||
-        routerset_contains_node(exclude_nodes, node)) {
-=======
-    if (!ri ||
-        (allow_nodes && !routerset_contains_router(allow_nodes, ri)) ||
-        routerset_contains_router(exclude_nodes, ri) ||
+        routerset_contains_node(exclude_nodes, node) ||
         !hostname_in_track_host_exits(options, address)) {
->>>>>>> f2871009
       /* We don't know this one, or we want to be rid of it. */
       addressmap_ent_remove(address, ent);
       MAP_DEL_CURRENT(address);
