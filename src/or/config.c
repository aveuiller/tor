--- conflicted
+++ resolved
@@ -315,12 +315,8 @@
   OBSOLETE("DisableIOCP"),
   OBSOLETE("DisableV2DirectoryInfo_"),
   OBSOLETE("DynamicDHGroups"),
-<<<<<<< HEAD
   VPORT(DNSPort),
   OBSOLETE("DNSListenAddress"),
-=======
-  VPORT(DNSPort,                     LINELIST, NULL),
-  V(DNSListenAddress,            LINELIST, NULL),
   /* DoS circuit creation options. */
   V(DoSCircuitCreationEnabled,   AUTOBOOL, "auto"),
   V(DoSCircuitCreationMinConnections,      UINT, "0"),
@@ -334,7 +330,6 @@
   V(DoSConnectionDefenseType,    INT,      "0"),
   /* DoS single hop client options. */
   V(DoSRefuseSingleHopClientRendezvous,    AUTOBOOL, "auto"),
->>>>>>> 9aca7d47
   V(DownloadExtraInfo,           BOOL,     "0"),
   V(TestingEnableConnBwEvent,    BOOL,     "0"),
   V(TestingEnableCellStatsEvent, BOOL,     "0"),
