
noinst_LIBRARIES += \
	src/common/libor.a \
        src/common/libor-ctime.a \
	src/common/libor-crypto.a \
	src/common/libor-event.a

if UNITTESTS_ENABLED
noinst_LIBRARIES += \
	src/common/libor-testing.a \
        src/common/libor-ctime-testing.a \
	src/common/libor-crypto-testing.a \
	src/common/libor-event-testing.a
endif

EXTRA_DIST += src/common/Makefile.nmake

#CFLAGS  = -Wall -Wpointer-arith -O2
AM_CPPFLAGS += -I$(srcdir)/src/common -Isrc/common -I$(srcdir)/src/ext/trunnel -I$(srcdir)/src/trunnel

if USE_OPENBSD_MALLOC
libor_extra_source=src/ext/OpenBSD_malloc_Linux.c
else
libor_extra_source=
endif

src_common_libcurve25519_donna_a_CFLAGS=

if BUILD_CURVE25519_DONNA
src_common_libcurve25519_donna_a_SOURCES=\
	src/ext/curve25519_donna/curve25519-donna.c
# See bug 13538 -- this code is known to have signed overflow issues.
src_common_libcurve25519_donna_a_CFLAGS+=\
	@F_OMIT_FRAME_POINTER@ @CFLAGS_CONSTTIME@
noinst_LIBRARIES+=src/common/libcurve25519_donna.a
LIBDONNA=src/common/libcurve25519_donna.a
else
if BUILD_CURVE25519_DONNA_C64
src_common_libcurve25519_donna_a_CFLAGS+=@CFLAGS_CONSTTIME@
src_common_libcurve25519_donna_a_SOURCES=\
	src/ext/curve25519_donna/curve25519-donna-c64.c
noinst_LIBRARIES+=src/common/libcurve25519_donna.a
LIBDONNA=src/common/libcurve25519_donna.a
else
LIBDONNA=
endif
endif

LIBDONNA += $(LIBED25519_REF10)
LIBDONNA += $(LIBED25519_DONNA)

if THREADS_PTHREADS
threads_impl_source=src/common/compat_pthreads.c
endif
if THREADS_WIN32
threads_impl_source=src/common/compat_winthreads.c
endif

if BUILD_READPASSPHRASE_C
readpassphrase_source=src/ext/readpassphrase.c
else
readpassphrase_source=
endif

LIBOR_CTIME_A_SRC = \
   src/ext/csiphash.c   \
   src/common/di_ops.c

src_common_libor_ctime_a_SOURCES = $(LIBOR_CTIME_A_SRC)
src_common_libor_ctime_testing_a_SOURCES = $(LIBOR_CTIME_A_SRC)
src_common_libor_ctime_a_CFLAGS = @CFLAGS_CONSTTIME@
src_common_libor_ctime_testing_a_CFLAGS = @CFLAGS_CONSTTIME@ $(TEST_CFLAGS)

LIBOR_A_SRC = \
  src/common/address.c					\
  src/common/backtrace.c				\
  src/common/compat.c					\
  src/common/compat_threads.c				\
  src/common/container.c				\
  src/common/log.c					\
  src/common/memarea.c					\
  src/common/pubsub.c					\
  src/common/util.c					\
  src/common/util_bug.c					\
  src/common/util_format.c				\
  src/common/util_process.c				\
  src/common/sandbox.c					\
  src/common/workqueue.c				\
<<<<<<< HEAD
  src/ext/csiphash.c					\
=======
  src/ext/trunnel/trunnel.c				\
>>>>>>> fb999abe
  $(libor_extra_source)					\
  $(threads_impl_source)				\
  $(readpassphrase_source)

src/common/src_common_libor_testing_a-log.$(OBJEXT) \
  src/common/log.$(OBJEXT): micro-revision.i

LIBOR_CRYPTO_A_SRC = \
  src/common/aes.c		\
  src/common/crypto.c		\
  src/common/crypto_pwbox.c     \
  src/common/crypto_s2k.c	\
  src/common/crypto_format.c	\
  src/common/torgzip.c		\
  src/common/tortls.c		\
  src/common/crypto_curve25519.c \
  src/common/crypto_ed25519.c

LIBOR_EVENT_A_SRC = \
	src/common/compat_libevent.c \
	src/common/procmon.c         \
	src/common/timers.c          \
	src/ext/timeouts/timeout.c

src_common_libor_a_SOURCES = $(LIBOR_A_SRC)
src_common_libor_crypto_a_SOURCES = $(LIBOR_CRYPTO_A_SRC)
src_common_libor_event_a_SOURCES = $(LIBOR_EVENT_A_SRC)

src_common_libor_testing_a_SOURCES = $(LIBOR_A_SRC)
src_common_libor_crypto_testing_a_SOURCES = $(LIBOR_CRYPTO_A_SRC)
src_common_libor_event_testing_a_SOURCES = $(LIBOR_EVENT_A_SRC)

src_common_libor_testing_a_CPPFLAGS = $(AM_CPPFLAGS) $(TEST_CPPFLAGS)
src_common_libor_crypto_testing_a_CPPFLAGS = $(AM_CPPFLAGS) $(TEST_CPPFLAGS)
src_common_libor_event_testing_a_CPPFLAGS = $(AM_CPPFLAGS) $(TEST_CPPFLAGS)
src_common_libor_testing_a_CFLAGS = $(AM_CFLAGS) $(TEST_CFLAGS)
src_common_libor_crypto_testing_a_CFLAGS = $(AM_CFLAGS) $(TEST_CFLAGS)
src_common_libor_event_testing_a_CFLAGS = $(AM_CFLAGS) $(TEST_CFLAGS)

COMMONHEADERS = \
  src/common/address.h				\
  src/common/backtrace.h			\
  src/common/aes.h				\
  src/common/ciphers.inc			\
  src/common/compat.h				\
  src/common/compat_libevent.h			\
  src/common/compat_openssl.h			\
  src/common/compat_threads.h			\
  src/common/container.h			\
  src/common/crypto.h				\
  src/common/crypto_curve25519.h		\
  src/common/crypto_ed25519.h			\
  src/common/crypto_format.h			\
  src/common/crypto_pwbox.h			\
  src/common/crypto_s2k.h			\
  src/common/di_ops.h				\
  src/common/handles.h				\
  src/common/memarea.h				\
  src/common/linux_syscalls.inc			\
  src/common/procmon.h				\
  src/common/pubsub.h				\
  src/common/sandbox.h				\
  src/common/testsupport.h			\
  src/common/timers.h				\
  src/common/torgzip.h				\
  src/common/torint.h				\
  src/common/torlog.h				\
  src/common/tortls.h				\
  src/common/util.h				\
  src/common/util_bug.h				\
  src/common/util_format.h			\
  src/common/util_process.h			\
  src/common/workqueue.h

noinst_HEADERS+= $(COMMONHEADERS)
<|MERGE_RESOLUTION|>--- conflicted
+++ resolved
@@ -86,11 +86,6 @@
   src/common/util_process.c				\
   src/common/sandbox.c					\
   src/common/workqueue.c				\
-<<<<<<< HEAD
-  src/ext/csiphash.c					\
-=======
-  src/ext/trunnel/trunnel.c				\
->>>>>>> fb999abe
   $(libor_extra_source)					\
   $(threads_impl_source)				\
   $(readpassphrase_source)
