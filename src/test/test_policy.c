/* Copyright (c) 2013-2015, The Tor Project, Inc. */
/* See LICENSE for licensing information */

#include "or.h"
#include "router.h"
#include "routerparse.h"
#include "policies.h"
#include "test.h"

/* Helper: assert that short_policy parses and writes back out as itself,
   or as <b>expected</b> if that's provided. */
static void
test_short_policy_parse(const char *input,
                        const char *expected)
{
  short_policy_t *short_policy = NULL;
  char *out = NULL;

  if (expected == NULL)
    expected = input;

  short_policy = parse_short_policy(input);
  tt_assert(short_policy);
  out = write_short_policy(short_policy);
  tt_str_op(out, OP_EQ, expected);

 done:
  tor_free(out);
  short_policy_free(short_policy);
}

/** Helper: Parse the exit policy string in <b>policy_str</b>, and make sure
 * that policies_summarize() produces the string <b>expected_summary</b> from
 * it. */
static void
test_policy_summary_helper(const char *policy_str,
                           const char *expected_summary)
{
  config_line_t line;
  smartlist_t *policy = smartlist_new();
  char *summary = NULL;
  char *summary_after = NULL;
  int r;
  short_policy_t *short_policy = NULL;

  line.key = (char*)"foo";
  line.value = (char *)policy_str;
  line.next = NULL;

  r = policies_parse_exit_policy(&line, &policy,
                                 EXIT_POLICY_IPV6_ENABLED |
                                 EXIT_POLICY_ADD_DEFAULT, 0, NULL, 0);
  tt_int_op(r,OP_EQ, 0);

  summary = policy_summarize(policy, AF_INET);

  tt_assert(summary != NULL);
  tt_str_op(summary,OP_EQ, expected_summary);

  short_policy = parse_short_policy(summary);
  tt_assert(short_policy);
  summary_after = write_short_policy(short_policy);
  tt_str_op(summary,OP_EQ, summary_after);

 done:
  tor_free(summary_after);
  tor_free(summary);
  if (policy)
    addr_policy_list_free(policy);
  short_policy_free(short_policy);
}

/** Run unit tests for generating summary lines of exit policies */
static void
test_policies_general(void *arg)
{
  int i;
  smartlist_t *policy = NULL, *policy2 = NULL, *policy3 = NULL,
              *policy4 = NULL, *policy5 = NULL, *policy6 = NULL,
<<<<<<< HEAD
              *policy7 = NULL, *policy8 = NULL, *policy9 = NULL,
              *policy10 = NULL, *policy11 = NULL;
=======
              *policy7 = NULL, *policy12 = NULL;
>>>>>>> eb1759e6
  addr_policy_t *p;
  tor_addr_t tar;
  config_line_t line;
  smartlist_t *sm = NULL;
  char *policy_str = NULL;
  short_policy_t *short_parsed = NULL;
  int malformed_list = -1;
  (void)arg;

  policy = smartlist_new();

  p = router_parse_addr_policy_item_from_string("reject 192.168.0.0/16:*", -1,
                                                &malformed_list);
  tt_assert(p != NULL);
  tt_int_op(ADDR_POLICY_REJECT,OP_EQ, p->policy_type);
  tor_addr_from_ipv4h(&tar, 0xc0a80000u);
  tt_int_op(0,OP_EQ, tor_addr_compare(&p->addr, &tar, CMP_EXACT));
  tt_int_op(16,OP_EQ, p->maskbits);
  tt_int_op(1,OP_EQ, p->prt_min);
  tt_int_op(65535,OP_EQ, p->prt_max);

  smartlist_add(policy, p);

  tor_addr_from_ipv4h(&tar, 0x01020304u);
  tt_assert(ADDR_POLICY_ACCEPTED ==
          compare_tor_addr_to_addr_policy(&tar, 2, policy));
  tor_addr_make_unspec(&tar);
  tt_assert(ADDR_POLICY_PROBABLY_ACCEPTED ==
          compare_tor_addr_to_addr_policy(&tar, 2, policy));
  tor_addr_from_ipv4h(&tar, 0xc0a80102);
  tt_assert(ADDR_POLICY_REJECTED ==
          compare_tor_addr_to_addr_policy(&tar, 2, policy));

  tt_int_op(0, OP_EQ, policies_parse_exit_policy(NULL, &policy2,
                                              EXIT_POLICY_IPV6_ENABLED |
                                              EXIT_POLICY_REJECT_PRIVATE |
                                              EXIT_POLICY_ADD_DEFAULT, 0,
                                              NULL, 0));

  tt_assert(policy2);

  tor_addr_parse(&tar, "[2000::1234]");
  tt_int_op(0, OP_EQ, policies_parse_exit_policy(NULL, &policy12,
                                                 EXIT_POLICY_IPV6_ENABLED |
                                                 EXIT_POLICY_REJECT_PRIVATE |
                                                 EXIT_POLICY_ADD_DEFAULT,
                                                 0x0306090cu, &tar, 1));

  tt_assert(policy12);

  policy3 = smartlist_new();
  p = router_parse_addr_policy_item_from_string("reject *:*", -1,
                                                &malformed_list);
  tt_assert(p != NULL);
  smartlist_add(policy3, p);
  p = router_parse_addr_policy_item_from_string("accept *:*", -1,
                                                &malformed_list);
  tt_assert(p != NULL);
  smartlist_add(policy3, p);

  policy4 = smartlist_new();
  p = router_parse_addr_policy_item_from_string("accept *:443", -1,
                                                &malformed_list);
  tt_assert(p != NULL);
  smartlist_add(policy4, p);
  p = router_parse_addr_policy_item_from_string("accept *:443", -1,
                                                &malformed_list);
  tt_assert(p != NULL);
  smartlist_add(policy4, p);

  policy5 = smartlist_new();
  p = router_parse_addr_policy_item_from_string("reject 0.0.0.0/8:*", -1,
                                                &malformed_list);
  tt_assert(p != NULL);
  smartlist_add(policy5, p);
  p = router_parse_addr_policy_item_from_string("reject 169.254.0.0/16:*", -1,
                                                &malformed_list);
  tt_assert(p != NULL);
  smartlist_add(policy5, p);
  p = router_parse_addr_policy_item_from_string("reject 127.0.0.0/8:*", -1,
                                                &malformed_list);
  tt_assert(p != NULL);
  smartlist_add(policy5, p);
  p = router_parse_addr_policy_item_from_string("reject 192.168.0.0/16:*",
                                                -1, &malformed_list);
  tt_assert(p != NULL);
  smartlist_add(policy5, p);
  p = router_parse_addr_policy_item_from_string("reject 10.0.0.0/8:*", -1,
                                                &malformed_list);
  tt_assert(p != NULL);
  smartlist_add(policy5, p);
  p = router_parse_addr_policy_item_from_string("reject 172.16.0.0/12:*", -1,
                                                &malformed_list);
  tt_assert(p != NULL);
  smartlist_add(policy5, p);
  p = router_parse_addr_policy_item_from_string("reject 80.190.250.90:*", -1,
                                                &malformed_list);
  tt_assert(p != NULL);
  smartlist_add(policy5, p);
  p = router_parse_addr_policy_item_from_string("reject *:1-65534", -1,
                                                &malformed_list);
  tt_assert(p != NULL);
  smartlist_add(policy5, p);
  p = router_parse_addr_policy_item_from_string("reject *:65535", -1,
                                                &malformed_list);
  tt_assert(p != NULL);
  smartlist_add(policy5, p);
  p = router_parse_addr_policy_item_from_string("accept *:1-65535", -1,
                                                &malformed_list);
  tt_assert(p != NULL);
  smartlist_add(policy5, p);

  policy6 = smartlist_new();
  p = router_parse_addr_policy_item_from_string("accept 43.3.0.0/9:*", -1,
                                                &malformed_list);
  tt_assert(p != NULL);
  smartlist_add(policy6, p);

  policy7 = smartlist_new();
  p = router_parse_addr_policy_item_from_string("accept 0.0.0.0/8:*", -1,
                                                &malformed_list);
  tt_assert(p != NULL);
  smartlist_add(policy7, p);

  tt_int_op(0, OP_EQ, policies_parse_exit_policy(NULL, &policy8,
                                                 EXIT_POLICY_IPV6_ENABLED |
                                                 EXIT_POLICY_REJECT_PRIVATE |
                                                 EXIT_POLICY_ADD_DEFAULT, 0));

  tt_assert(policy8);

  tt_int_op(0, OP_EQ, policies_parse_exit_policy(NULL, &policy9,
                                                 EXIT_POLICY_REJECT_PRIVATE |
                                                 EXIT_POLICY_ADD_DEFAULT, 0));

  tt_assert(policy9);

  /* accept6 * and reject6 * produce IPv6 wildcards only */
  policy10 = smartlist_new();
  p = router_parse_addr_policy_item_from_string("accept6 *:*", -1,
                                                &malformed_list);
  tt_assert(p != NULL);
  smartlist_add(policy10, p);

  policy11 = smartlist_new();
  p = router_parse_addr_policy_item_from_string("reject6 *:*", -1,
                                                &malformed_list);
  tt_assert(p != NULL);
  smartlist_add(policy11, p);

  tt_assert(!exit_policy_is_general_exit(policy));
  tt_assert(exit_policy_is_general_exit(policy2));
  tt_assert(!exit_policy_is_general_exit(NULL));
  tt_assert(!exit_policy_is_general_exit(policy3));
  tt_assert(!exit_policy_is_general_exit(policy4));
  tt_assert(!exit_policy_is_general_exit(policy5));
  tt_assert(!exit_policy_is_general_exit(policy6));
  tt_assert(!exit_policy_is_general_exit(policy7));
  tt_assert(exit_policy_is_general_exit(policy8));
  tt_assert(exit_policy_is_general_exit(policy9));
  tt_assert(!exit_policy_is_general_exit(policy10));
  tt_assert(!exit_policy_is_general_exit(policy11));

  tt_assert(cmp_addr_policies(policy, policy2));
  tt_assert(cmp_addr_policies(policy, NULL));
  tt_assert(!cmp_addr_policies(policy2, policy2));
  tt_assert(!cmp_addr_policies(NULL, NULL));

  tt_assert(!policy_is_reject_star(policy2, AF_INET));
  tt_assert(policy_is_reject_star(policy, AF_INET));
  tt_assert(policy_is_reject_star(policy10, AF_INET));
  tt_assert(!policy_is_reject_star(policy10, AF_INET6));
  tt_assert(policy_is_reject_star(policy11, AF_INET));
  tt_assert(policy_is_reject_star(policy11, AF_INET6));
  tt_assert(policy_is_reject_star(NULL, AF_INET));
  tt_assert(policy_is_reject_star(NULL, AF_INET6));

  addr_policy_list_free(policy);
  policy = NULL;

  /* make sure compacting logic works. */
  policy = NULL;
  line.key = (char*)"foo";
  line.value = (char*)"accept *:80,reject private:*,reject *:*";
  line.next = NULL;
  tt_int_op(0, OP_EQ, policies_parse_exit_policy(&line,&policy,
<<<<<<< HEAD
                                              ~EXIT_POLICY_IPV6_ENABLED |
                                              EXIT_POLICY_ADD_DEFAULT,0));
=======
                                              EXIT_POLICY_IPV6_ENABLED |
                                              EXIT_POLICY_ADD_DEFAULT, 0,
                                              NULL, 0));
>>>>>>> eb1759e6
  tt_assert(policy);

  //test_streq(policy->string, "accept *:80");
  //test_streq(policy->next->string, "reject *:*");
  tt_int_op(smartlist_len(policy),OP_EQ, 9);

  /* test policy summaries */
  /* check if we properly ignore private IP addresses */
  test_policy_summary_helper("reject 192.168.0.0/16:*,"
                             "reject 0.0.0.0/8:*,"
                             "reject 10.0.0.0/8:*,"
                             "accept *:10-30,"
                             "accept *:90,"
                             "reject *:*",
                             "accept 10-30,90");
  /* check all accept policies, and proper counting of rejects */
  test_policy_summary_helper("reject 11.0.0.0/9:80,"
                             "reject 12.0.0.0/9:80,"
                             "reject 13.0.0.0/9:80,"
                             "reject 14.0.0.0/9:80,"
                             "accept *:*", "accept 1-65535");
  test_policy_summary_helper("reject 11.0.0.0/9:80,"
                             "reject 12.0.0.0/9:80,"
                             "reject 13.0.0.0/9:80,"
                             "reject 14.0.0.0/9:80,"
                             "reject 15.0.0.0:81,"
                             "accept *:*", "accept 1-65535");
  test_policy_summary_helper("reject 11.0.0.0/9:80,"
                             "reject 12.0.0.0/9:80,"
                             "reject 13.0.0.0/9:80,"
                             "reject 14.0.0.0/9:80,"
                             "reject 15.0.0.0:80,"
                             "accept *:*",
                             "reject 80");
  /* no exits */
  test_policy_summary_helper("accept 11.0.0.0/9:80,"
                             "reject *:*",
                             "reject 1-65535");
  /* port merging */
  test_policy_summary_helper("accept *:80,"
                             "accept *:81,"
                             "accept *:100-110,"
                             "accept *:111,"
                             "reject *:*",
                             "accept 80-81,100-111");
  /* border ports */
  test_policy_summary_helper("accept *:1,"
                             "accept *:3,"
                             "accept *:65535,"
                             "reject *:*",
                             "accept 1,3,65535");
  /* holes */
  test_policy_summary_helper("accept *:1,"
                             "accept *:3,"
                             "accept *:5,"
                             "accept *:7,"
                             "reject *:*",
                             "accept 1,3,5,7");
  test_policy_summary_helper("reject *:1,"
                             "reject *:3,"
                             "reject *:5,"
                             "reject *:7,"
                             "accept *:*",
                             "reject 1,3,5,7");

  /* Short policies with unrecognized formats should get accepted. */
  test_short_policy_parse("accept fred,2,3-5", "accept 2,3-5");
  test_short_policy_parse("accept 2,fred,3", "accept 2,3");
  test_short_policy_parse("accept 2,fred,3,bob", "accept 2,3");
  test_short_policy_parse("accept 2,-3,500-600", "accept 2,500-600");
  /* Short policies with nil entries are accepted too. */
  test_short_policy_parse("accept 1,,3", "accept 1,3");
  test_short_policy_parse("accept 100-200,,", "accept 100-200");
  test_short_policy_parse("reject ,1-10,,,,30-40", "reject 1-10,30-40");

  /* Try parsing various broken short policies */
#define TT_BAD_SHORT_POLICY(s)                                          \
  do {                                                                  \
    tt_ptr_op(NULL, OP_EQ, (short_parsed = parse_short_policy((s))));      \
  } while (0)
  TT_BAD_SHORT_POLICY("accept 200-199");
  TT_BAD_SHORT_POLICY("");
  TT_BAD_SHORT_POLICY("rejekt 1,2,3");
  TT_BAD_SHORT_POLICY("reject ");
  TT_BAD_SHORT_POLICY("reject");
  TT_BAD_SHORT_POLICY("rej");
  TT_BAD_SHORT_POLICY("accept 2,3,100000");
  TT_BAD_SHORT_POLICY("accept 2,3x,4");
  TT_BAD_SHORT_POLICY("accept 2,3x,4");
  TT_BAD_SHORT_POLICY("accept 2-");
  TT_BAD_SHORT_POLICY("accept 2-x");
  TT_BAD_SHORT_POLICY("accept 1-,3");
  TT_BAD_SHORT_POLICY("accept 1-,3");

  /* Make sure that IPv4 addresses are ignored in accept6/reject6 lines. */
  p = router_parse_addr_policy_item_from_string("accept6 1.2.3.4:*", -1,
                                                &malformed_list);
  tt_assert(p == NULL);
  tt_assert(!malformed_list);

  p = router_parse_addr_policy_item_from_string("reject6 2.4.6.0/24:*", -1,
                                                &malformed_list);
  tt_assert(p == NULL);
  tt_assert(!malformed_list);

  p = router_parse_addr_policy_item_from_string("accept6 *4:*", -1,
                                                &malformed_list);
  tt_assert(p == NULL);
  tt_assert(!malformed_list);

  /* Make sure malformed policies are detected as such. */
  p = router_parse_addr_policy_item_from_string("bad_token *4:*", -1,
                                                &malformed_list);
  tt_assert(p == NULL);
  tt_assert(malformed_list);

  p = router_parse_addr_policy_item_from_string("accept6 **:*", -1,
                                                &malformed_list);
  tt_assert(p == NULL);
  tt_assert(malformed_list);

  p = router_parse_addr_policy_item_from_string("accept */15:*", -1,
                                                &malformed_list);
  tt_assert(p == NULL);
  tt_assert(malformed_list);

  p = router_parse_addr_policy_item_from_string("reject6 */:*", -1,
                                                &malformed_list);
  tt_assert(p == NULL);
  tt_assert(malformed_list);

  p = router_parse_addr_policy_item_from_string("accept 127.0.0.1/33:*", -1,
                                                &malformed_list);
  tt_assert(p == NULL);
  tt_assert(malformed_list);

  p = router_parse_addr_policy_item_from_string("accept6 [::1]/129:*", -1,
                                                &malformed_list);
  tt_assert(p == NULL);
  tt_assert(malformed_list);

  p = router_parse_addr_policy_item_from_string("reject 8.8.8.8/-1:*", -1,
                                                &malformed_list);
  tt_assert(p == NULL);
  tt_assert(malformed_list);

  p = router_parse_addr_policy_item_from_string("reject 8.8.4.4:10-5", -1,
                                                &malformed_list);
  tt_assert(p == NULL);
  tt_assert(malformed_list);

  p = router_parse_addr_policy_item_from_string("reject 1.2.3.4:-1", -1,
                                                &malformed_list);
  tt_assert(p == NULL);
  tt_assert(malformed_list);

  /* Test a too-long policy. */
  {
    int i;
    char *policy = NULL;
    smartlist_t *chunks = smartlist_new();
    smartlist_add(chunks, tor_strdup("accept "));
    for (i=1; i<10000; ++i)
      smartlist_add_asprintf(chunks, "%d,", i);
    smartlist_add(chunks, tor_strdup("20000"));
    policy = smartlist_join_strings(chunks, "", 0, NULL);
    SMARTLIST_FOREACH(chunks, char *, ch, tor_free(ch));
    smartlist_free(chunks);
    short_parsed = parse_short_policy(policy);/* shouldn't be accepted */
    tor_free(policy);
    tt_ptr_op(NULL, OP_EQ, short_parsed);
  }

  /* truncation ports */
  sm = smartlist_new();
  for (i=1; i<2000; i+=2) {
    char buf[POLICY_BUF_LEN];
    tor_snprintf(buf, sizeof(buf), "reject *:%d", i);
    smartlist_add(sm, tor_strdup(buf));
  }
  smartlist_add(sm, tor_strdup("accept *:*"));
  policy_str = smartlist_join_strings(sm, ",", 0, NULL);
  test_policy_summary_helper( policy_str,
    "accept 2,4,6,8,10,12,14,16,18,20,22,24,26,28,30,32,34,36,38,40,42,44,"
    "46,48,50,52,54,56,58,60,62,64,66,68,70,72,74,76,78,80,82,84,86,88,90,"
    "92,94,96,98,100,102,104,106,108,110,112,114,116,118,120,122,124,126,128,"
    "130,132,134,136,138,140,142,144,146,148,150,152,154,156,158,160,162,164,"
    "166,168,170,172,174,176,178,180,182,184,186,188,190,192,194,196,198,200,"
    "202,204,206,208,210,212,214,216,218,220,222,224,226,228,230,232,234,236,"
    "238,240,242,244,246,248,250,252,254,256,258,260,262,264,266,268,270,272,"
    "274,276,278,280,282,284,286,288,290,292,294,296,298,300,302,304,306,308,"
    "310,312,314,316,318,320,322,324,326,328,330,332,334,336,338,340,342,344,"
    "346,348,350,352,354,356,358,360,362,364,366,368,370,372,374,376,378,380,"
    "382,384,386,388,390,392,394,396,398,400,402,404,406,408,410,412,414,416,"
    "418,420,422,424,426,428,430,432,434,436,438,440,442,444,446,448,450,452,"
    "454,456,458,460,462,464,466,468,470,472,474,476,478,480,482,484,486,488,"
    "490,492,494,496,498,500,502,504,506,508,510,512,514,516,518,520,522");

 done:
  addr_policy_list_free(policy);
  addr_policy_list_free(policy2);
  addr_policy_list_free(policy3);
  addr_policy_list_free(policy4);
  addr_policy_list_free(policy5);
  addr_policy_list_free(policy6);
  addr_policy_list_free(policy7);
<<<<<<< HEAD
  addr_policy_list_free(policy8);
  addr_policy_list_free(policy9);
  addr_policy_list_free(policy10);
  addr_policy_list_free(policy11);
=======
  addr_policy_list_free(policy12);
>>>>>>> eb1759e6
  tor_free(policy_str);
  if (sm) {
    SMARTLIST_FOREACH(sm, char *, s, tor_free(s));
    smartlist_free(sm);
  }
  short_policy_free(short_parsed);
}

static void
test_dump_exit_policy_to_string(void *arg)
{
 char *ep;
 addr_policy_t *policy_entry;
 int malformed_list = -1;

 routerinfo_t *ri = tor_malloc_zero(sizeof(routerinfo_t));

 (void)arg;

 ri->policy_is_reject_star = 1;
 ri->exit_policy = NULL; // expecting "reject *:*"
 ep = router_dump_exit_policy_to_string(ri,1,1);

 tt_str_op("reject *:*",OP_EQ, ep);

 tor_free(ep);

 ri->exit_policy = smartlist_new();
 ri->policy_is_reject_star = 0;

 policy_entry = router_parse_addr_policy_item_from_string("accept *:*", -1,
                                                          &malformed_list);

 smartlist_add(ri->exit_policy,policy_entry);

 ep = router_dump_exit_policy_to_string(ri,1,1);

 tt_str_op("accept *:*",OP_EQ, ep);

 tor_free(ep);

 policy_entry = router_parse_addr_policy_item_from_string("reject *:25", -1,
                                                          &malformed_list);

 smartlist_add(ri->exit_policy,policy_entry);

 ep = router_dump_exit_policy_to_string(ri,1,1);

 tt_str_op("accept *:*\nreject *:25",OP_EQ, ep);

 tor_free(ep);

 policy_entry =
 router_parse_addr_policy_item_from_string("reject 8.8.8.8:*", -1,
                                           &malformed_list);

 smartlist_add(ri->exit_policy,policy_entry);

 ep = router_dump_exit_policy_to_string(ri,1,1);

 tt_str_op("accept *:*\nreject *:25\nreject 8.8.8.8:*",OP_EQ, ep);
 tor_free(ep);

 policy_entry =
 router_parse_addr_policy_item_from_string("reject6 [FC00::]/7:*", -1,
                                           &malformed_list);

 smartlist_add(ri->exit_policy,policy_entry);

 ep = router_dump_exit_policy_to_string(ri,1,1);

 tt_str_op("accept *:*\nreject *:25\nreject 8.8.8.8:*\n"
            "reject6 [fc00::]/7:*",OP_EQ, ep);
 tor_free(ep);

 policy_entry =
 router_parse_addr_policy_item_from_string("accept6 [c000::]/3:*", -1,
                                           &malformed_list);

 smartlist_add(ri->exit_policy,policy_entry);

 ep = router_dump_exit_policy_to_string(ri,1,1);

 tt_str_op("accept *:*\nreject *:25\nreject 8.8.8.8:*\n"
            "reject6 [fc00::]/7:*\naccept6 [c000::]/3:*",OP_EQ, ep);

 done:

 if (ri->exit_policy) {
   SMARTLIST_FOREACH(ri->exit_policy, addr_policy_t *,
                     entry, addr_policy_free(entry));
   smartlist_free(ri->exit_policy);
 }
 tor_free(ri);
 tor_free(ep);
}

struct testcase_t policy_tests[] = {
  { "router_dump_exit_policy_to_string", test_dump_exit_policy_to_string, 0,
    NULL, NULL },
  { "general", test_policies_general, 0, NULL, NULL },
  END_OF_TESTCASES
};
<|MERGE_RESOLUTION|>--- conflicted
+++ resolved
@@ -77,12 +77,8 @@
   int i;
   smartlist_t *policy = NULL, *policy2 = NULL, *policy3 = NULL,
               *policy4 = NULL, *policy5 = NULL, *policy6 = NULL,
-<<<<<<< HEAD
               *policy7 = NULL, *policy8 = NULL, *policy9 = NULL,
-              *policy10 = NULL, *policy11 = NULL;
-=======
-              *policy7 = NULL, *policy12 = NULL;
->>>>>>> eb1759e6
+              *policy10 = NULL, *policy11 = NULL, *policy12 = NULL;
   addr_policy_t *p;
   tor_addr_t tar;
   config_line_t line;
@@ -210,13 +206,15 @@
   tt_int_op(0, OP_EQ, policies_parse_exit_policy(NULL, &policy8,
                                                  EXIT_POLICY_IPV6_ENABLED |
                                                  EXIT_POLICY_REJECT_PRIVATE |
-                                                 EXIT_POLICY_ADD_DEFAULT, 0));
+                                                 EXIT_POLICY_ADD_DEFAULT, 0,
+                                                 NULL, 0));
 
   tt_assert(policy8);
 
   tt_int_op(0, OP_EQ, policies_parse_exit_policy(NULL, &policy9,
                                                  EXIT_POLICY_REJECT_PRIVATE |
-                                                 EXIT_POLICY_ADD_DEFAULT, 0));
+                                                 EXIT_POLICY_ADD_DEFAULT, 0,
+                                                 NULL, 0));
 
   tt_assert(policy9);
 
@@ -269,19 +267,14 @@
   line.value = (char*)"accept *:80,reject private:*,reject *:*";
   line.next = NULL;
   tt_int_op(0, OP_EQ, policies_parse_exit_policy(&line,&policy,
-<<<<<<< HEAD
-                                              ~EXIT_POLICY_IPV6_ENABLED |
-                                              EXIT_POLICY_ADD_DEFAULT,0));
-=======
                                               EXIT_POLICY_IPV6_ENABLED |
                                               EXIT_POLICY_ADD_DEFAULT, 0,
                                               NULL, 0));
->>>>>>> eb1759e6
   tt_assert(policy);
 
   //test_streq(policy->string, "accept *:80");
   //test_streq(policy->next->string, "reject *:*");
-  tt_int_op(smartlist_len(policy),OP_EQ, 9);
+  tt_int_op(smartlist_len(policy),OP_EQ, 4);
 
   /* test policy summaries */
   /* check if we properly ignore private IP addresses */
@@ -483,14 +476,11 @@
   addr_policy_list_free(policy5);
   addr_policy_list_free(policy6);
   addr_policy_list_free(policy7);
-<<<<<<< HEAD
   addr_policy_list_free(policy8);
   addr_policy_list_free(policy9);
   addr_policy_list_free(policy10);
   addr_policy_list_free(policy11);
-=======
   addr_policy_list_free(policy12);
->>>>>>> eb1759e6
   tor_free(policy_str);
   if (sm) {
     SMARTLIST_FOREACH(sm, char *, s, tor_free(s));
