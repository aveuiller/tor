/* Copyright (c) 2001-2004, Roger Dingledine.
 * Copyright (c) 2004-2006, Roger Dingledine, Nick Mathewson.
 * Copyright (c) 2007-2017, The Tor Project, Inc. */
/* See LICENSE for licensing information */

#include "orconfig.h"
#include <math.h>

#define CONFIG_PRIVATE
#define CONTROL_PRIVATE
#define DIRSERV_PRIVATE
#define DIRVOTE_PRIVATE
#define ROUTER_PRIVATE
#define ROUTERLIST_PRIVATE
#define ROUTERPARSE_PRIVATE
#define HIBERNATE_PRIVATE
#define NETWORKSTATUS_PRIVATE
#define RELAY_PRIVATE

#include "or.h"
#include "bridges.h"
#include "confparse.h"
#include "config.h"
#include "control.h"
#include "crypto_ed25519.h"
#include "directory.h"
#include "dirserv.h"
#include "dirvote.h"
#include "entrynodes.h"
#include "hibernate.h"
#include "memarea.h"
#include "networkstatus.h"
#include "router.h"
#include "routerkeys.h"
#include "routerlist.h"
#include "routerparse.h"
#include "routerset.h"
#include "shared_random_state.h"
#include "test.h"
#include "test_dir_common.h"
#include "torcert.h"
#include "relay.h"
#include "log_test_helpers.h"

#define NS_MODULE dir

static void
test_dir_nicknames(void *arg)
{
  (void)arg;
  tt_assert( is_legal_nickname("a"));
  tt_assert(!is_legal_nickname(""));
  tt_assert(!is_legal_nickname("abcdefghijklmnopqrst")); /* 20 chars */
  tt_assert(!is_legal_nickname("hyphen-")); /* bad char */
  tt_assert( is_legal_nickname("abcdefghijklmnopqrs")); /* 19 chars */
  tt_assert(!is_legal_nickname("$AAAAAAAA01234AAAAAAAAAAAAAAAAAAAAAAAAAAA"));
  /* valid */
  tt_assert( is_legal_nickname_or_hexdigest(
                                 "$AAAAAAAA01234AAAAAAAAAAAAAAAAAAAAAAAAAAA"));
  tt_assert( is_legal_nickname_or_hexdigest(
                         "$AAAAAAAA01234AAAAAAAAAAAAAAAAAAAAAAAAAAA=fred"));
  tt_assert( is_legal_nickname_or_hexdigest(
                         "$AAAAAAAA01234AAAAAAAAAAAAAAAAAAAAAAAAAAA~fred"));
  /* too short */
  tt_assert(!is_legal_nickname_or_hexdigest(
                                 "$AAAAAAAAAAAAAAAAAAAAAAAAAAAAAAAAAAAAAAA"));
  /* illegal char */
  tt_assert(!is_legal_nickname_or_hexdigest(
                                 "$AAAAAAzAAAAAAAAAAAAAAAAAAAAAAAAAAAAAAAAA"));
  /* hex part too long */
  tt_assert(!is_legal_nickname_or_hexdigest(
                         "$AAAAAAAAAAAAAAAAAAAAAAAAAAAAAAAAAAAAAAAAA"));
  tt_assert(!is_legal_nickname_or_hexdigest(
                         "$AAAAAAAAAAAAAAAAAAAAAAAAAAAAAAAAAAAAAAAAA=fred"));
  /* Bad nickname */
  tt_assert(!is_legal_nickname_or_hexdigest(
                         "$AAAAAAAAAAAAAAAAAAAAAAAAAAAAAAAAAAAAAAAAA="));
  tt_assert(!is_legal_nickname_or_hexdigest(
                         "$AAAAAAAAAAAAAAAAAAAAAAAAAAAAAAAAAAAAAAAAA~"));
  tt_assert(!is_legal_nickname_or_hexdigest(
                       "$AAAAAAAAAAAAAAAAAAAAAAAAAAAAAAAAAAAAAAAAA~hyphen-"));
  tt_assert(!is_legal_nickname_or_hexdigest(
                       "$AAAAAAAAAAAAAAAAAAAAAAAAAAAAAAAAAAAAAAAAA~"
                       "abcdefghijklmnoppqrst"));
  /* Bad extra char. */
  tt_assert(!is_legal_nickname_or_hexdigest(
                         "$AAAAAAAAAAAAAAAAAAAAAAAAAAAAAAAAAAAAAAAAA!"));
  tt_assert(is_legal_nickname_or_hexdigest("xyzzy"));
  tt_assert(is_legal_nickname_or_hexdigest("abcdefghijklmnopqrs"));
  tt_assert(!is_legal_nickname_or_hexdigest("abcdefghijklmnopqrst"));
 done:
  ;
}

static smartlist_t *mocked_configured_ports = NULL;

/** Returns mocked_configured_ports */
static const smartlist_t *
mock_get_configured_ports(void)
{
  return mocked_configured_ports;
}

/** Run unit tests for router descriptor generation logic. */
static void
test_dir_formats(void *arg)
{
  char *buf = NULL;
  char buf2[8192];
  char platform[256];
  char fingerprint[FINGERPRINT_LEN+1];
  char *pk1_str = NULL, *pk2_str = NULL, *cp;
  size_t pk1_str_len, pk2_str_len;
  routerinfo_t *r1=NULL, *r2=NULL;
  crypto_pk_t *pk1 = NULL, *pk2 = NULL;
  routerinfo_t *rp1 = NULL, *rp2 = NULL;
  addr_policy_t *ex1, *ex2;
  routerlist_t *dir1 = NULL, *dir2 = NULL;
  uint8_t *rsa_cc = NULL;
  or_options_t *options = get_options_mutable();
  const addr_policy_t *p;
  time_t now = time(NULL);
  port_cfg_t orport, dirport;
  char cert_buf[256];

  (void)arg;
  pk1 = pk_generate(0);
  pk2 = pk_generate(1);

  tt_assert(pk1 && pk2);

  hibernate_set_state_for_testing_(HIBERNATE_STATE_LIVE);

  get_platform_str(platform, sizeof(platform));
  r1 = tor_malloc_zero(sizeof(routerinfo_t));
  r1->addr = 0xc0a80001u; /* 192.168.0.1 */
  r1->cache_info.published_on = 0;
  r1->or_port = 9000;
  r1->dir_port = 9003;
  r1->supports_tunnelled_dir_requests = 1;
  tor_addr_parse(&r1->ipv6_addr, "1:2:3:4::");
  r1->ipv6_orport = 9999;
  r1->onion_pkey = crypto_pk_dup_key(pk1);
  /* Fake just enough of an ntor key to get by */
  curve25519_keypair_t r1_onion_keypair;
  curve25519_keypair_generate(&r1_onion_keypair, 0);
  r1->onion_curve25519_pkey = tor_memdup(&r1_onion_keypair.pubkey,
                                         sizeof(curve25519_public_key_t));
  r1->identity_pkey = crypto_pk_dup_key(pk2);
  r1->bandwidthrate = 1000;
  r1->bandwidthburst = 5000;
  r1->bandwidthcapacity = 10000;
  r1->exit_policy = NULL;
  r1->nickname = tor_strdup("Magri");
  r1->platform = tor_strdup(platform);

  ex1 = tor_malloc_zero(sizeof(addr_policy_t));
  ex2 = tor_malloc_zero(sizeof(addr_policy_t));
  ex1->policy_type = ADDR_POLICY_ACCEPT;
  tor_addr_from_ipv4h(&ex1->addr, 0);
  ex1->maskbits = 0;
  ex1->prt_min = ex1->prt_max = 80;
  ex2->policy_type = ADDR_POLICY_REJECT;
  tor_addr_from_ipv4h(&ex2->addr, 18<<24);
  ex2->maskbits = 8;
  ex2->prt_min = ex2->prt_max = 24;
  r2 = tor_malloc_zero(sizeof(routerinfo_t));
  r2->addr = 0x0a030201u; /* 10.3.2.1 */
  ed25519_keypair_t kp1, kp2;
  ed25519_secret_key_from_seed(&kp1.seckey,
                          (const uint8_t*)"YYYYYYYYYYYYYYYYYYYYYYYYYYYYYYYY");
  ed25519_public_key_generate(&kp1.pubkey, &kp1.seckey);
  ed25519_secret_key_from_seed(&kp2.seckey,
                          (const uint8_t*)"XXXXXXXXXXXXXXXXXXXXXXXXXXXXXXXX");
  ed25519_public_key_generate(&kp2.pubkey, &kp2.seckey);
  r2->cache_info.signing_key_cert = tor_cert_create(&kp1,
                                         CERT_TYPE_ID_SIGNING,
                                         &kp2.pubkey,
                                         now, 86400,
                                         CERT_FLAG_INCLUDE_SIGNING_KEY);
  r2->platform = tor_strdup(platform);
  r2->cache_info.published_on = 5;
  r2->or_port = 9005;
  r2->dir_port = 0;
  r2->supports_tunnelled_dir_requests = 1;
  r2->onion_pkey = crypto_pk_dup_key(pk2);
  curve25519_keypair_t r2_onion_keypair;
  curve25519_keypair_generate(&r2_onion_keypair, 0);
  r2->onion_curve25519_pkey = tor_memdup(&r2_onion_keypair.pubkey,
                                         sizeof(curve25519_public_key_t));
  r2->identity_pkey = crypto_pk_dup_key(pk1);
  r2->bandwidthrate = r2->bandwidthburst = r2->bandwidthcapacity = 3000;
  r2->exit_policy = smartlist_new();
  smartlist_add(r2->exit_policy, ex1);
  smartlist_add(r2->exit_policy, ex2);
  r2->nickname = tor_strdup("Fred");

  tt_assert(!crypto_pk_write_public_key_to_string(pk1, &pk1_str,
                                                    &pk1_str_len));
  tt_assert(!crypto_pk_write_public_key_to_string(pk2 , &pk2_str,
                                                    &pk2_str_len));

  /* XXXX+++ router_dump_to_string should really take this from ri.*/
  options->ContactInfo = tor_strdup("Magri White "
                                    "<magri@elsewhere.example.com>");
  /* Skip reachability checks for DirPort and tunnelled-dir-server */
  options->AssumeReachable = 1;

  /* Fake just enough of an ORPort and DirPort to get by */
  MOCK(get_configured_ports, mock_get_configured_ports);
  mocked_configured_ports = smartlist_new();

  memset(&orport, 0, sizeof(orport));
  orport.type = CONN_TYPE_OR_LISTENER;
  orport.addr.family = AF_INET;
  orport.port = 9000;
  smartlist_add(mocked_configured_ports, &orport);

  memset(&dirport, 0, sizeof(dirport));
  dirport.type = CONN_TYPE_DIR_LISTENER;
  dirport.addr.family = AF_INET;
  dirport.port = 9003;
  smartlist_add(mocked_configured_ports, &dirport);

  buf = router_dump_router_to_string(r1, pk2, NULL, NULL, NULL);

  UNMOCK(get_configured_ports);
  smartlist_free(mocked_configured_ports);
  mocked_configured_ports = NULL;

  tor_free(options->ContactInfo);
  tt_assert(buf);

  strlcpy(buf2, "router Magri 192.168.0.1 9000 0 9003\n"
          "or-address [1:2:3:4::]:9999\n"
          "platform Tor "VERSION" on ", sizeof(buf2));
  strlcat(buf2, get_uname(), sizeof(buf2));
  strlcat(buf2, "\n"
          "published 1970-01-01 00:00:00\n"
          "fingerprint ", sizeof(buf2));
  tt_assert(!crypto_pk_get_fingerprint(pk2, fingerprint, 1));
  strlcat(buf2, fingerprint, sizeof(buf2));
  strlcat(buf2, "\nuptime 0\n"
  /* XXX the "0" above is hard-coded, but even if we made it reflect
   * uptime, that still wouldn't make it right, because the two
   * descriptors might be made on different seconds... hm. */
         "bandwidth 1000 5000 10000\n"
          "onion-key\n", sizeof(buf2));
  strlcat(buf2, pk1_str, sizeof(buf2));
  strlcat(buf2, "signing-key\n", sizeof(buf2));
  strlcat(buf2, pk2_str, sizeof(buf2));
  strlcat(buf2, "hidden-service-dir\n", sizeof(buf2));
  strlcat(buf2, "contact Magri White <magri@elsewhere.example.com>\n",
          sizeof(buf2));
  strlcat(buf2, "ntor-onion-key ", sizeof(buf2));
  base64_encode(cert_buf, sizeof(cert_buf),
                (const char*)r1_onion_keypair.pubkey.public_key, 32,
                BASE64_ENCODE_MULTILINE);
  strlcat(buf2, cert_buf, sizeof(buf2));
  strlcat(buf2, "reject *:*\n", sizeof(buf2));
  strlcat(buf2, "tunnelled-dir-server\nrouter-signature\n", sizeof(buf2));
  buf[strlen(buf2)] = '\0'; /* Don't compare the sig; it's never the same
                             * twice */

  tt_str_op(buf,OP_EQ, buf2);
  tor_free(buf);

  buf = router_dump_router_to_string(r1, pk2, NULL, NULL, NULL);
  tt_assert(buf);
  cp = buf;
  rp1 = router_parse_entry_from_string((const char*)cp,NULL,1,0,NULL,NULL);
  tt_assert(rp1);
  tt_int_op(rp1->addr,OP_EQ, r1->addr);
  tt_int_op(rp1->or_port,OP_EQ, r1->or_port);
  tt_int_op(rp1->dir_port,OP_EQ, r1->dir_port);
  tt_int_op(rp1->bandwidthrate,OP_EQ, r1->bandwidthrate);
  tt_int_op(rp1->bandwidthburst,OP_EQ, r1->bandwidthburst);
  tt_int_op(rp1->bandwidthcapacity,OP_EQ, r1->bandwidthcapacity);
  tt_int_op(crypto_pk_cmp_keys(rp1->onion_pkey, pk1), OP_EQ, 0);
  tt_int_op(crypto_pk_cmp_keys(rp1->identity_pkey, pk2), OP_EQ, 0);
  tt_assert(rp1->supports_tunnelled_dir_requests);
  //tt_assert(rp1->exit_policy == NULL);
  tor_free(buf);

  strlcpy(buf2,
          "router Fred 10.3.2.1 9005 0 0\n"
          "identity-ed25519\n"
          "-----BEGIN ED25519 CERT-----\n", sizeof(buf2));
  base64_encode(cert_buf, sizeof(cert_buf),
                (const char*)r2->cache_info.signing_key_cert->encoded,
                r2->cache_info.signing_key_cert->encoded_len,
                BASE64_ENCODE_MULTILINE);
  strlcat(buf2, cert_buf, sizeof(buf2));
  strlcat(buf2, "-----END ED25519 CERT-----\n", sizeof(buf2));
  strlcat(buf2, "master-key-ed25519 ", sizeof(buf2));
  {
    char k[ED25519_BASE64_LEN+1];
    tt_int_op(ed25519_public_to_base64(k,
                          &r2->cache_info.signing_key_cert->signing_key),
              OP_GE, 0);
    strlcat(buf2, k, sizeof(buf2));
    strlcat(buf2, "\n", sizeof(buf2));
  }
  strlcat(buf2, "platform Tor "VERSION" on ", sizeof(buf2));
  strlcat(buf2, get_uname(), sizeof(buf2));
  strlcat(buf2, "\n"
          "published 1970-01-01 00:00:05\n"
          "fingerprint ", sizeof(buf2));
  tt_assert(!crypto_pk_get_fingerprint(pk1, fingerprint, 1));
  strlcat(buf2, fingerprint, sizeof(buf2));
  strlcat(buf2, "\nuptime 0\n"
          "bandwidth 3000 3000 3000\n", sizeof(buf2));
  strlcat(buf2, "onion-key\n", sizeof(buf2));
  strlcat(buf2, pk2_str, sizeof(buf2));
  strlcat(buf2, "signing-key\n", sizeof(buf2));
  strlcat(buf2, pk1_str, sizeof(buf2));
  int rsa_cc_len;
  rsa_cc = make_tap_onion_key_crosscert(pk2,
                                        &kp1.pubkey,
                                        pk1,
                                        &rsa_cc_len);
  tt_assert(rsa_cc);
  base64_encode(cert_buf, sizeof(cert_buf), (char*)rsa_cc, rsa_cc_len,
                BASE64_ENCODE_MULTILINE);
  strlcat(buf2, "onion-key-crosscert\n"
          "-----BEGIN CROSSCERT-----\n", sizeof(buf2));
  strlcat(buf2, cert_buf, sizeof(buf2));
  strlcat(buf2, "-----END CROSSCERT-----\n", sizeof(buf2));
  int ntor_cc_sign;
  {
    tor_cert_t *ntor_cc = NULL;
    ntor_cc = make_ntor_onion_key_crosscert(&r2_onion_keypair,
                                          &kp1.pubkey,
                                          r2->cache_info.published_on,
                                          get_onion_key_lifetime(),
                                          &ntor_cc_sign);
    tt_assert(ntor_cc);
    base64_encode(cert_buf, sizeof(cert_buf),
                (char*)ntor_cc->encoded, ntor_cc->encoded_len,
                BASE64_ENCODE_MULTILINE);
    tor_cert_free(ntor_cc);
  }
  tor_snprintf(buf2+strlen(buf2), sizeof(buf2)-strlen(buf2),
               "ntor-onion-key-crosscert %d\n"
               "-----BEGIN ED25519 CERT-----\n"
               "%s"
               "-----END ED25519 CERT-----\n", ntor_cc_sign, cert_buf);

  strlcat(buf2, "hidden-service-dir\n", sizeof(buf2));
  strlcat(buf2, "ntor-onion-key ", sizeof(buf2));
  base64_encode(cert_buf, sizeof(cert_buf),
                (const char*)r2_onion_keypair.pubkey.public_key, 32,
                BASE64_ENCODE_MULTILINE);
  strlcat(buf2, cert_buf, sizeof(buf2));
  strlcat(buf2, "accept *:80\nreject 18.0.0.0/8:24\n", sizeof(buf2));
  strlcat(buf2, "tunnelled-dir-server\n", sizeof(buf2));
  strlcat(buf2, "router-sig-ed25519 ", sizeof(buf2));

  /* Fake just enough of an ORPort to get by */
  MOCK(get_configured_ports, mock_get_configured_ports);
  mocked_configured_ports = smartlist_new();

  memset(&orport, 0, sizeof(orport));
  orport.type = CONN_TYPE_OR_LISTENER;
  orport.addr.family = AF_INET;
  orport.port = 9005;
  smartlist_add(mocked_configured_ports, &orport);

  buf = router_dump_router_to_string(r2, pk1, pk2, &r2_onion_keypair, &kp2);
  tt_assert(buf);
  buf[strlen(buf2)] = '\0'; /* Don't compare the sig; it's never the same
                             * twice */

  tt_str_op(buf, OP_EQ, buf2);
  tor_free(buf);

  buf = router_dump_router_to_string(r2, pk1, NULL, NULL, NULL);

  UNMOCK(get_configured_ports);
  smartlist_free(mocked_configured_ports);
  mocked_configured_ports = NULL;

  /* Reset for later */
  cp = buf;
  rp2 = router_parse_entry_from_string((const char*)cp,NULL,1,0,NULL,NULL);
  tt_assert(rp2);
  tt_int_op(rp2->addr,OP_EQ, r2->addr);
  tt_int_op(rp2->or_port,OP_EQ, r2->or_port);
  tt_int_op(rp2->dir_port,OP_EQ, r2->dir_port);
  tt_int_op(rp2->bandwidthrate,OP_EQ, r2->bandwidthrate);
  tt_int_op(rp2->bandwidthburst,OP_EQ, r2->bandwidthburst);
  tt_int_op(rp2->bandwidthcapacity,OP_EQ, r2->bandwidthcapacity);
  tt_mem_op(rp2->onion_curve25519_pkey->public_key,OP_EQ,
             r2->onion_curve25519_pkey->public_key,
             CURVE25519_PUBKEY_LEN);
  tt_int_op(crypto_pk_cmp_keys(rp2->onion_pkey, pk2), OP_EQ, 0);
  tt_int_op(crypto_pk_cmp_keys(rp2->identity_pkey, pk1), OP_EQ, 0);
  tt_assert(rp2->supports_tunnelled_dir_requests);

  tt_int_op(smartlist_len(rp2->exit_policy),OP_EQ, 2);

  p = smartlist_get(rp2->exit_policy, 0);
  tt_int_op(p->policy_type,OP_EQ, ADDR_POLICY_ACCEPT);
  tt_assert(tor_addr_is_null(&p->addr));
  tt_int_op(p->maskbits,OP_EQ, 0);
  tt_int_op(p->prt_min,OP_EQ, 80);
  tt_int_op(p->prt_max,OP_EQ, 80);

  p = smartlist_get(rp2->exit_policy, 1);
  tt_int_op(p->policy_type,OP_EQ, ADDR_POLICY_REJECT);
  tt_assert(tor_addr_eq(&p->addr, &ex2->addr));
  tt_int_op(p->maskbits,OP_EQ, 8);
  tt_int_op(p->prt_min,OP_EQ, 24);
  tt_int_op(p->prt_max,OP_EQ, 24);

#if 0
  /* Okay, now for the directories. */
  {
    fingerprint_list = smartlist_new();
    crypto_pk_get_fingerprint(pk2, buf, 1);
    add_fingerprint_to_dir(buf, fingerprint_list, 0);
    crypto_pk_get_fingerprint(pk1, buf, 1);
    add_fingerprint_to_dir(buf, fingerprint_list, 0);
  }

#endif /* 0 */
  dirserv_free_fingerprint_list();

 done:
  if (r1)
    routerinfo_free(r1);
  if (r2)
    routerinfo_free(r2);
  if (rp2)
    routerinfo_free(rp2);

  tor_free(rsa_cc);
  tor_free(buf);
  tor_free(pk1_str);
  tor_free(pk2_str);
  if (pk1) crypto_pk_free(pk1);
  if (pk2) crypto_pk_free(pk2);
  if (rp1) routerinfo_free(rp1);
  tor_free(dir1); /* XXXX And more !*/
  tor_free(dir2); /* And more !*/
}

#include "failing_routerdescs.inc"

static void
test_dir_routerinfo_parsing(void *arg)
{
  (void) arg;

  int again;
  routerinfo_t *ri = NULL;

#define CHECK_OK(s)                                                     \
  do {                                                                  \
    routerinfo_free(ri);                                                \
    ri = router_parse_entry_from_string((s), NULL, 0, 0, NULL, NULL);   \
    tt_assert(ri);                                                      \
  } while (0)
#define CHECK_FAIL(s, againval)                                         \
  do {                                                                  \
    routerinfo_free(ri);                                                \
    again = 999;                                                        \
    ri = router_parse_entry_from_string((s), NULL, 0, 0, NULL, &again); \
    tt_assert(ri == NULL);                                              \
    tt_int_op(again, OP_EQ, (againval));                                   \
  } while (0)

  CHECK_OK(EX_RI_MINIMAL);
  CHECK_OK(EX_RI_MAXIMAL);

  CHECK_OK(EX_RI_MINIMAL_ED);

  /* good annotations prepended */
  routerinfo_free(ri);
  ri = router_parse_entry_from_string(EX_RI_MINIMAL, NULL, 0, 0,
                                      "@purpose bridge\n", NULL);
  tt_ptr_op(ri, OP_NE, NULL);
  tt_assert(ri->purpose == ROUTER_PURPOSE_BRIDGE);
  routerinfo_free(ri);

  /* bad annotations prepended. */
  ri = router_parse_entry_from_string(EX_RI_MINIMAL,
                                      NULL, 0, 0, "@purpose\n", NULL);
  tt_ptr_op(ri, OP_EQ, NULL);

  /* bad annotations on router. */
  ri = router_parse_entry_from_string("@purpose\nrouter x\n", NULL, 0, 1,
                                      NULL, NULL);
  tt_ptr_op(ri, OP_EQ, NULL);

  /* unwanted annotations on router. */
  ri = router_parse_entry_from_string("@purpose foo\nrouter x\n", NULL, 0, 0,
                                      NULL, NULL);
  tt_ptr_op(ri, OP_EQ, NULL);

  /* No signature. */
  ri = router_parse_entry_from_string("router x\n", NULL, 0, 0,
                                      NULL, NULL);
  tt_ptr_op(ri, OP_EQ, NULL);

  /* Not a router */
  routerinfo_free(ri);
  ri = router_parse_entry_from_string("hello\n", NULL, 0, 0, NULL, NULL);
  tt_ptr_op(ri, OP_EQ, NULL);

  CHECK_FAIL(EX_RI_BAD_SIG1, 1);
  CHECK_FAIL(EX_RI_BAD_SIG2, 1);
  CHECK_FAIL(EX_RI_BAD_TOKENS, 0);
  CHECK_FAIL(EX_RI_BAD_PUBLISHED, 0);
  CHECK_FAIL(EX_RI_NEG_BANDWIDTH, 0);
  CHECK_FAIL(EX_RI_BAD_BANDWIDTH, 0);
  CHECK_FAIL(EX_RI_BAD_BANDWIDTH2, 0);
  CHECK_FAIL(EX_RI_BAD_ONIONKEY1, 0);
  CHECK_FAIL(EX_RI_BAD_ONIONKEY2, 0);
  CHECK_FAIL(EX_RI_BAD_PORTS, 0);
  CHECK_FAIL(EX_RI_BAD_IP, 0);
  CHECK_FAIL(EX_RI_BAD_DIRPORT, 0);
  CHECK_FAIL(EX_RI_BAD_NAME2, 0);
  CHECK_FAIL(EX_RI_BAD_UPTIME, 0);

  CHECK_FAIL(EX_RI_BAD_BANDWIDTH3, 0);
  CHECK_FAIL(EX_RI_BAD_NTOR_KEY, 0);
  CHECK_FAIL(EX_RI_BAD_FINGERPRINT, 0);
  CHECK_FAIL(EX_RI_MISMATCHED_FINGERPRINT, 0);
  CHECK_FAIL(EX_RI_BAD_HAS_ACCEPT6, 0);
  CHECK_FAIL(EX_RI_BAD_NO_EXIT_POLICY, 0);
  CHECK_FAIL(EX_RI_BAD_IPV6_EXIT_POLICY, 0);
  CHECK_FAIL(EX_RI_BAD_FAMILY, 0);
  CHECK_FAIL(EX_RI_ZERO_ORPORT, 0);

  CHECK_FAIL(EX_RI_ED_MISSING_CROSSCERT, 0);
  CHECK_FAIL(EX_RI_ED_MISSING_CROSSCERT2, 0);
  CHECK_FAIL(EX_RI_ED_MISSING_CROSSCERT_SIGN, 0);
  CHECK_FAIL(EX_RI_ED_BAD_SIG1, 0);
  CHECK_FAIL(EX_RI_ED_BAD_SIG2, 0);
  CHECK_FAIL(EX_RI_ED_BAD_SIG3, 0);
  CHECK_FAIL(EX_RI_ED_BAD_SIG4, 0);
  CHECK_FAIL(EX_RI_ED_BAD_CROSSCERT1, 0);
  CHECK_FAIL(EX_RI_ED_BAD_CROSSCERT3, 0);
  CHECK_FAIL(EX_RI_ED_BAD_CROSSCERT4, 0);
  CHECK_FAIL(EX_RI_ED_BAD_CROSSCERT5, 0);
  CHECK_FAIL(EX_RI_ED_BAD_CROSSCERT6, 0);
  CHECK_FAIL(EX_RI_ED_BAD_CROSSCERT7, 0);
  CHECK_FAIL(EX_RI_ED_MISPLACED1, 0);
  CHECK_FAIL(EX_RI_ED_MISPLACED2, 0);
  CHECK_FAIL(EX_RI_ED_BAD_CERT1, 0);
  CHECK_FAIL(EX_RI_ED_BAD_CERT2, 0);
  CHECK_FAIL(EX_RI_ED_BAD_CERT3, 0);

  /* This is allowed; we just ignore it. */
  CHECK_OK(EX_RI_BAD_EI_DIGEST);
  CHECK_OK(EX_RI_BAD_EI_DIGEST2);

#undef CHECK_FAIL
#undef CHECK_OK
 done:
  routerinfo_free(ri);
}

#include "example_extrainfo.inc"

static void
routerinfo_free_wrapper_(void *arg)
{
  routerinfo_free(arg);
}

static void
test_dir_extrainfo_parsing(void *arg)
{
  (void) arg;

#define CHECK_OK(s)                                                     \
  do {                                                                  \
    extrainfo_free(ei);                                                 \
    ei = extrainfo_parse_entry_from_string((s), NULL, 0, map, NULL);    \
    tt_assert(ei);                                                      \
  } while (0)
#define CHECK_FAIL(s, againval)                                         \
  do {                                                                  \
    extrainfo_free(ei);                                                 \
    again = 999;                                                        \
    ei = extrainfo_parse_entry_from_string((s), NULL, 0, map, &again);  \
    tt_assert(ei == NULL);                                              \
    tt_int_op(again, OP_EQ, (againval));                                   \
  } while (0)
#define ADD(name)                                                       \
  do {                                                                  \
    ri = tor_malloc_zero(sizeof(routerinfo_t));                         \
    crypto_pk_t *pk = ri->identity_pkey = crypto_pk_new();              \
    tt_assert(! crypto_pk_read_public_key_from_string(pk,               \
                                      name##_KEY, strlen(name##_KEY))); \
    tt_int_op(20,OP_EQ,base16_decode(d, 20, name##_FP, strlen(name##_FP))); \
    digestmap_set((digestmap_t*)map, d, ri);                            \
    ri = NULL;                                                          \
  } while (0)

  routerinfo_t *ri = NULL;
  char d[20];
  struct digest_ri_map_t *map = NULL;
  extrainfo_t *ei = NULL;
  int again;

  CHECK_OK(EX_EI_MINIMAL);
  tt_assert(ei->pending_sig);
  CHECK_OK(EX_EI_MAXIMAL);
  tt_assert(ei->pending_sig);
  CHECK_OK(EX_EI_GOOD_ED_EI);
  tt_assert(ei->pending_sig);

  map = (struct digest_ri_map_t *)digestmap_new();
  ADD(EX_EI_MINIMAL);
  ADD(EX_EI_MAXIMAL);
  ADD(EX_EI_GOOD_ED_EI);
  ADD(EX_EI_BAD_FP);
  ADD(EX_EI_BAD_NICKNAME);
  ADD(EX_EI_BAD_TOKENS);
  ADD(EX_EI_BAD_START);
  ADD(EX_EI_BAD_PUBLISHED);

  ADD(EX_EI_ED_MISSING_SIG);
  ADD(EX_EI_ED_MISSING_CERT);
  ADD(EX_EI_ED_BAD_CERT1);
  ADD(EX_EI_ED_BAD_CERT2);
  ADD(EX_EI_ED_BAD_SIG1);
  ADD(EX_EI_ED_BAD_SIG2);
  ADD(EX_EI_ED_MISPLACED_CERT);
  ADD(EX_EI_ED_MISPLACED_SIG);

  CHECK_OK(EX_EI_MINIMAL);
  tt_ptr_op(ei->pending_sig, OP_EQ, NULL);
  CHECK_OK(EX_EI_MAXIMAL);
  tt_ptr_op(ei->pending_sig, OP_EQ, NULL);
  CHECK_OK(EX_EI_GOOD_ED_EI);
  tt_ptr_op(ei->pending_sig, OP_EQ, NULL);

  CHECK_FAIL(EX_EI_BAD_SIG1,1);
  CHECK_FAIL(EX_EI_BAD_SIG2,1);
  CHECK_FAIL(EX_EI_BAD_SIG3,1);
  CHECK_FAIL(EX_EI_BAD_FP,0);
  CHECK_FAIL(EX_EI_BAD_NICKNAME,0);
  CHECK_FAIL(EX_EI_BAD_TOKENS,0);
  CHECK_FAIL(EX_EI_BAD_START,0);
  CHECK_FAIL(EX_EI_BAD_PUBLISHED,0);

  CHECK_FAIL(EX_EI_ED_MISSING_SIG,0);
  CHECK_FAIL(EX_EI_ED_MISSING_CERT,0);
  CHECK_FAIL(EX_EI_ED_BAD_CERT1,0);
  CHECK_FAIL(EX_EI_ED_BAD_CERT2,0);
  CHECK_FAIL(EX_EI_ED_BAD_SIG1,0);
  CHECK_FAIL(EX_EI_ED_BAD_SIG2,0);
  CHECK_FAIL(EX_EI_ED_MISPLACED_CERT,0);
  CHECK_FAIL(EX_EI_ED_MISPLACED_SIG,0);

#undef CHECK_OK
#undef CHECK_FAIL

 done:
  escaped(NULL);
  extrainfo_free(ei);
  routerinfo_free(ri);
  digestmap_free((digestmap_t*)map, routerinfo_free_wrapper_);
}

static void
test_dir_parse_router_list(void *arg)
{
  (void) arg;
  smartlist_t *invalid = smartlist_new();
  smartlist_t *dest = smartlist_new();
  smartlist_t *chunks = smartlist_new();
  int dest_has_ri = 1;
  char *list = NULL;
  const char *cp;
  digestmap_t *map = NULL;
  char *mem_op_hex_tmp = NULL;
  routerinfo_t *ri = NULL;
  char d[DIGEST_LEN];

  smartlist_add_strdup(chunks, EX_RI_MINIMAL);     // ri 0
  smartlist_add_strdup(chunks, EX_RI_BAD_PORTS);   // bad ri 0
  smartlist_add_strdup(chunks, EX_EI_MAXIMAL);     // ei 0
  smartlist_add_strdup(chunks, EX_EI_BAD_SIG2);    // bad ei --
  smartlist_add_strdup(chunks, EX_EI_BAD_NICKNAME);// bad ei 0
  smartlist_add_strdup(chunks, EX_RI_BAD_SIG1);    // bad ri --
  smartlist_add_strdup(chunks, EX_EI_BAD_PUBLISHED);  // bad ei 1
  smartlist_add_strdup(chunks, EX_RI_MAXIMAL);     // ri 1
  smartlist_add_strdup(chunks, EX_RI_BAD_FAMILY);  // bad ri 1
  smartlist_add_strdup(chunks, EX_EI_MINIMAL);     // ei 1

  list = smartlist_join_strings(chunks, "", 0, NULL);

  /* First, parse the routers. */
  cp = list;
  tt_int_op(0,OP_EQ,
            router_parse_list_from_string(&cp, NULL, dest, SAVED_NOWHERE,
                                          0, 0, NULL, invalid));
  tt_int_op(2, OP_EQ, smartlist_len(dest));
  tt_ptr_op(cp, OP_EQ, list + strlen(list));

  routerinfo_t *r = smartlist_get(dest, 0);
  tt_mem_op(r->cache_info.signed_descriptor_body, OP_EQ,
            EX_RI_MINIMAL, strlen(EX_RI_MINIMAL));
  r = smartlist_get(dest, 1);
  tt_mem_op(r->cache_info.signed_descriptor_body, OP_EQ,
            EX_RI_MAXIMAL, strlen(EX_RI_MAXIMAL));

  tt_int_op(2, OP_EQ, smartlist_len(invalid));
  test_memeq_hex(smartlist_get(invalid, 0),
                 "ab9eeaa95e7d45740185b4e519c76ead756277a9");
  test_memeq_hex(smartlist_get(invalid, 1),
                 "9a651ee03b64325959e8f1b46f2b689b30750b4c");

  /* Now tidy up */
  SMARTLIST_FOREACH(dest, routerinfo_t *, rinfo, routerinfo_free(rinfo));
  SMARTLIST_FOREACH(invalid, uint8_t *, dig, tor_free(dig));
  smartlist_clear(dest);
  smartlist_clear(invalid);

  /* And check extrainfos. */
  dest_has_ri = 0;
  map = (digestmap_t*)router_get_routerlist()->identity_map;
  ADD(EX_EI_MINIMAL);
  ADD(EX_EI_MAXIMAL);
  ADD(EX_EI_BAD_NICKNAME);
  ADD(EX_EI_BAD_PUBLISHED);
  cp = list;
  tt_int_op(0,OP_EQ,
            router_parse_list_from_string(&cp, NULL, dest, SAVED_NOWHERE,
                                          1, 0, NULL, invalid));
  tt_int_op(2, OP_EQ, smartlist_len(dest));
  extrainfo_t *e = smartlist_get(dest, 0);
  tt_mem_op(e->cache_info.signed_descriptor_body, OP_EQ,
            EX_EI_MAXIMAL, strlen(EX_EI_MAXIMAL));
  e = smartlist_get(dest, 1);
  tt_mem_op(e->cache_info.signed_descriptor_body, OP_EQ,
            EX_EI_MINIMAL, strlen(EX_EI_MINIMAL));

  tt_int_op(2, OP_EQ, smartlist_len(invalid));
  test_memeq_hex(smartlist_get(invalid, 0),
                 "d5df4aa62ee9ffc9543d41150c9864908e0390af");
  test_memeq_hex(smartlist_get(invalid, 1),
                 "f61efd2a7f4531f3687a9043e0de90a862ec64ba");

 done:
  tor_free(list);
  if (dest_has_ri)
    SMARTLIST_FOREACH(dest, routerinfo_t *, rt, routerinfo_free(rt));
  else
    SMARTLIST_FOREACH(dest, extrainfo_t *, ei, extrainfo_free(ei));
  smartlist_free(dest);
  SMARTLIST_FOREACH(invalid, uint8_t *, dig, tor_free(dig));
  smartlist_free(invalid);
  SMARTLIST_FOREACH(chunks, char *, chunk, tor_free(chunk));
  smartlist_free(chunks);
  routerinfo_free(ri);
  if (map) {
    digestmap_free((digestmap_t*)map, routerinfo_free_wrapper_);
    router_get_routerlist()->identity_map =
      (struct digest_ri_map_t*)digestmap_new();
  }
  tor_free(mem_op_hex_tmp);

#undef ADD
}

static download_status_t dls_minimal;
static download_status_t dls_maximal;
static download_status_t dls_bad_fingerprint;
static download_status_t dls_bad_sig2;
static download_status_t dls_bad_ports;
static download_status_t dls_bad_tokens;

static int mock_router_get_dl_status_unrecognized = 0;
static int mock_router_get_dl_status_calls = 0;

static download_status_t *
mock_router_get_dl_status(const char *d)
{
  ++mock_router_get_dl_status_calls;
  char hex[HEX_DIGEST_LEN+1];
  base16_encode(hex, sizeof(hex), d, DIGEST_LEN);
  if (!strcmp(hex, "3E31D19A69EB719C00B02EC60D13356E3F7A3452")) {
    return &dls_minimal;
  } else if (!strcmp(hex, "581D8A368A0FA854ECDBFAB841D88B3F1B004038")) {
    return &dls_maximal;
  } else if (!strcmp(hex, "2578AE227C6116CDE29B3F0E95709B9872DEE5F1")) {
    return &dls_bad_fingerprint;
  } else if (!strcmp(hex, "16D387D3A58F7DB3CF46638F8D0B90C45C7D769C")) {
    return &dls_bad_sig2;
  } else if (!strcmp(hex, "AB9EEAA95E7D45740185B4E519C76EAD756277A9")) {
    return &dls_bad_ports;
  } else if (!strcmp(hex, "A0CC2CEFAD59DBF19F468BFEE60E0868C804B422")) {
    return &dls_bad_tokens;
  } else {
    ++mock_router_get_dl_status_unrecognized;
    return NULL;
  }
}

static void
test_dir_load_routers(void *arg)
{
  (void) arg;
  smartlist_t *chunks = smartlist_new();
  smartlist_t *wanted = smartlist_new();
  char buf[DIGEST_LEN];
  char *mem_op_hex_tmp = NULL;
  char *list = NULL;

#define ADD(str)                                                        \
  do {                                                                  \
    tt_int_op(0,OP_EQ,router_get_router_hash(str, strlen(str), buf));      \
    smartlist_add_strdup(wanted, hex_str(buf, DIGEST_LEN));        \
  } while (0)

  MOCK(router_get_dl_status_by_descriptor_digest, mock_router_get_dl_status);

  update_approx_time(1412510400);

  smartlist_add_strdup(chunks, EX_RI_MINIMAL);
  smartlist_add_strdup(chunks, EX_RI_BAD_FINGERPRINT);
  smartlist_add_strdup(chunks, EX_RI_BAD_SIG2);
  smartlist_add_strdup(chunks, EX_RI_MAXIMAL);
  smartlist_add_strdup(chunks, EX_RI_BAD_PORTS);
  smartlist_add_strdup(chunks, EX_RI_BAD_TOKENS);

  /* not ADDing MINIMIAL */
  ADD(EX_RI_MAXIMAL);
  ADD(EX_RI_BAD_FINGERPRINT);
  ADD(EX_RI_BAD_SIG2);
  /* Not ADDing BAD_PORTS */
  ADD(EX_RI_BAD_TOKENS);

  list = smartlist_join_strings(chunks, "", 0, NULL);
  tt_int_op(1, OP_EQ,
            router_load_routers_from_string(list, NULL, SAVED_IN_JOURNAL,
                                            wanted, 1, NULL));

  /* The "maximal" router was added. */
  /* "minimal" was not. */
  tt_int_op(smartlist_len(router_get_routerlist()->routers),OP_EQ,1);
  routerinfo_t *r = smartlist_get(router_get_routerlist()->routers, 0);
  test_memeq_hex(r->cache_info.signed_descriptor_digest,
                 "581D8A368A0FA854ECDBFAB841D88B3F1B004038");
  tt_int_op(dls_minimal.n_download_failures, OP_EQ, 0);
  tt_int_op(dls_maximal.n_download_failures, OP_EQ, 0);

  /* "Bad fingerprint" and "Bad tokens" should have gotten marked
   * non-retriable. */
  tt_want_int_op(mock_router_get_dl_status_calls, OP_EQ, 2);
  tt_want_int_op(mock_router_get_dl_status_unrecognized, OP_EQ, 0);
  tt_int_op(dls_bad_fingerprint.n_download_failures, OP_EQ, 255);
  tt_int_op(dls_bad_tokens.n_download_failures, OP_EQ, 255);

  /* bad_sig2 and bad ports" are retriable -- one since only the signature
   * was bad, and one because we didn't ask for it. */
  tt_int_op(dls_bad_sig2.n_download_failures, OP_EQ, 0);
  tt_int_op(dls_bad_ports.n_download_failures, OP_EQ, 0);

  /* Wanted still contains "BAD_SIG2" */
  tt_int_op(smartlist_len(wanted), OP_EQ, 1);
  tt_str_op(smartlist_get(wanted, 0), OP_EQ,
            "E0A3753CEFD54128EAB239F294954121DB23D2EF");

#undef ADD

 done:
  tor_free(mem_op_hex_tmp);
  UNMOCK(router_get_dl_status_by_descriptor_digest);
  SMARTLIST_FOREACH(chunks, char *, cp, tor_free(cp));
  smartlist_free(chunks);
  SMARTLIST_FOREACH(wanted, char *, cp, tor_free(cp));
  smartlist_free(wanted);
  tor_free(list);
}

static int mock_get_by_ei_dd_calls = 0;
static int mock_get_by_ei_dd_unrecognized = 0;

static signed_descriptor_t sd_ei_minimal;
static signed_descriptor_t sd_ei_bad_nickname;
static signed_descriptor_t sd_ei_maximal;
static signed_descriptor_t sd_ei_bad_tokens;
static signed_descriptor_t sd_ei_bad_sig2;

static signed_descriptor_t *
mock_get_by_ei_desc_digest(const char *d)
{

  ++mock_get_by_ei_dd_calls;
  char hex[HEX_DIGEST_LEN+1];
  base16_encode(hex, sizeof(hex), d, DIGEST_LEN);

  if (!strcmp(hex, "11E0EDF526950739F7769810FCACAB8C882FAEEE")) {
    return &sd_ei_minimal;
  } else if (!strcmp(hex, "47803B02A0E70E9E8BDA226CB1D74DE354D67DFF")) {
    return &sd_ei_maximal;
  } else if (!strcmp(hex, "D5DF4AA62EE9FFC9543D41150C9864908E0390AF")) {
    return &sd_ei_bad_nickname;
  } else if (!strcmp(hex, "16D387D3A58F7DB3CF46638F8D0B90C45C7D769C")) {
    return &sd_ei_bad_sig2;
  } else if (!strcmp(hex, "9D90F8C42955BBC57D54FB05E54A3F083AF42E8B")) {
    return &sd_ei_bad_tokens;
  } else {
    ++mock_get_by_ei_dd_unrecognized;
    return NULL;
  }
}

static signed_descriptor_t *
mock_ei_get_by_ei_digest(const char *d)
{
  char hex[HEX_DIGEST_LEN+1];
  base16_encode(hex, sizeof(hex), d, DIGEST_LEN);
  signed_descriptor_t *sd = &sd_ei_minimal;

  if (!strcmp(hex, "11E0EDF526950739F7769810FCACAB8C882FAEEE")) {
    sd->signed_descriptor_body = (char *)EX_EI_MINIMAL;
    sd->signed_descriptor_len = sizeof(EX_EI_MINIMAL);
    sd->annotations_len = 0;
    sd->saved_location = SAVED_NOWHERE;
    return sd;
  }
  return NULL;
}

static smartlist_t *mock_ei_insert_list = NULL;
static was_router_added_t
mock_ei_insert(routerlist_t *rl, extrainfo_t *ei, int warn_if_incompatible)
{
  (void) rl;
  (void) warn_if_incompatible;
  smartlist_add(mock_ei_insert_list, ei);
  return ROUTER_ADDED_SUCCESSFULLY;
}

static void
test_dir_load_extrainfo(void *arg)
{
  (void) arg;
  smartlist_t *chunks = smartlist_new();
  smartlist_t *wanted = smartlist_new();
  char buf[DIGEST_LEN];
  char *mem_op_hex_tmp = NULL;
  char *list = NULL;

#define ADD(str)                                                        \
  do {                                                                  \
    tt_int_op(0,OP_EQ,router_get_extrainfo_hash(str, strlen(str), buf));   \
    smartlist_add_strdup(wanted, hex_str(buf, DIGEST_LEN));        \
  } while (0)

  mock_ei_insert_list = smartlist_new();
  MOCK(router_get_by_extrainfo_digest, mock_get_by_ei_desc_digest);
  MOCK(extrainfo_insert, mock_ei_insert);

  smartlist_add_strdup(chunks, EX_EI_MINIMAL);
  smartlist_add_strdup(chunks, EX_EI_BAD_NICKNAME);
  smartlist_add_strdup(chunks, EX_EI_MAXIMAL);
  smartlist_add_strdup(chunks, EX_EI_BAD_PUBLISHED);
  smartlist_add_strdup(chunks, EX_EI_BAD_TOKENS);

  /* not ADDing MINIMIAL */
  ADD(EX_EI_MAXIMAL);
  ADD(EX_EI_BAD_NICKNAME);
  /* Not ADDing BAD_PUBLISHED */
  ADD(EX_EI_BAD_TOKENS);
  ADD(EX_EI_BAD_SIG2);

  list = smartlist_join_strings(chunks, "", 0, NULL);
  router_load_extrainfo_from_string(list, NULL, SAVED_IN_JOURNAL, wanted, 1);

  /* The "maximal" router was added. */
  /* "minimal" was also added, even though we didn't ask for it, since
   * that's what we do with extrainfos. */
  tt_int_op(smartlist_len(mock_ei_insert_list),OP_EQ,2);

  extrainfo_t *e = smartlist_get(mock_ei_insert_list, 0);
  test_memeq_hex(e->cache_info.signed_descriptor_digest,
                 "11E0EDF526950739F7769810FCACAB8C882FAEEE");

  e = smartlist_get(mock_ei_insert_list, 1);
  test_memeq_hex(e->cache_info.signed_descriptor_digest,
                 "47803B02A0E70E9E8BDA226CB1D74DE354D67DFF");
  tt_int_op(dls_minimal.n_download_failures, OP_EQ, 0);
  tt_int_op(dls_maximal.n_download_failures, OP_EQ, 0);

  /* "Bad nickname" and "Bad tokens" should have gotten marked
   * non-retriable. */
  tt_want_int_op(mock_get_by_ei_dd_calls, OP_EQ, 2);
  tt_want_int_op(mock_get_by_ei_dd_unrecognized, OP_EQ, 0);
  tt_int_op(sd_ei_bad_nickname.ei_dl_status.n_download_failures, OP_EQ, 255);
  tt_int_op(sd_ei_bad_tokens.ei_dl_status.n_download_failures, OP_EQ, 255);

  /* bad_ports is retriable -- because we didn't ask for it. */
  tt_int_op(dls_bad_ports.n_download_failures, OP_EQ, 0);

  /* Wanted still contains "BAD_SIG2" */
  tt_int_op(smartlist_len(wanted), OP_EQ, 1);
  tt_str_op(smartlist_get(wanted, 0), OP_EQ,
            "16D387D3A58F7DB3CF46638F8D0B90C45C7D769C");

#undef ADD

 done:
  tor_free(mem_op_hex_tmp);
  UNMOCK(router_get_by_extrainfo_digest);
  SMARTLIST_FOREACH(chunks, char *, cp, tor_free(cp));
  smartlist_free(chunks);
  SMARTLIST_FOREACH(wanted, char *, cp, tor_free(cp));
  smartlist_free(wanted);
  tor_free(list);
}

static void
test_dir_getinfo_extra(void *arg)
{
  int r;
  char *answer = NULL;
  const char *errmsg = NULL;

  (void)arg;
  MOCK(extrainfo_get_by_descriptor_digest, mock_ei_get_by_ei_digest);
  r = getinfo_helper_dir(NULL, "extra-info/digest/"
                         "11E0EDF526950739F7769810FCACAB8C882FAEEE", &answer,
                         &errmsg);
  tt_int_op(0, OP_EQ, r);
  tt_ptr_op(NULL, OP_EQ, errmsg);
  tt_str_op(answer, OP_EQ, EX_EI_MINIMAL);
  tor_free(answer);

  answer = NULL;
  r = getinfo_helper_dir(NULL, "extra-info/digest/"
                         "NOTAVALIDHEXSTRINGNOTAVALIDHEXSTRINGNOTA", &answer,
                         &errmsg);
  tt_int_op(0, OP_EQ, r);
  /* getinfo_helper_dir() should maybe return an error here but doesn't */
  tt_ptr_op(NULL, OP_EQ, errmsg);
  /* In any case, there should be no answer for an invalid hex string. */
  tt_ptr_op(NULL, OP_EQ, answer);

 done:
  UNMOCK(extrainfo_get_by_descriptor_digest);
}

static void
test_dir_versions(void *arg)
{
  tor_version_t ver1;

  /* Try out version parsing functionality */
  (void)arg;
  tt_int_op(0,OP_EQ, tor_version_parse("0.3.4pre2-cvs", &ver1));
  tt_int_op(0,OP_EQ, ver1.major);
  tt_int_op(3,OP_EQ, ver1.minor);
  tt_int_op(4,OP_EQ, ver1.micro);
  tt_int_op(VER_PRE,OP_EQ, ver1.status);
  tt_int_op(2,OP_EQ, ver1.patchlevel);
  tt_int_op(0,OP_EQ, tor_version_parse("0.3.4rc1", &ver1));
  tt_int_op(0,OP_EQ, ver1.major);
  tt_int_op(3,OP_EQ, ver1.minor);
  tt_int_op(4,OP_EQ, ver1.micro);
  tt_int_op(VER_RC,OP_EQ, ver1.status);
  tt_int_op(1,OP_EQ, ver1.patchlevel);
  tt_int_op(0,OP_EQ, tor_version_parse("1.3.4", &ver1));
  tt_int_op(1,OP_EQ, ver1.major);
  tt_int_op(3,OP_EQ, ver1.minor);
  tt_int_op(4,OP_EQ, ver1.micro);
  tt_int_op(VER_RELEASE,OP_EQ, ver1.status);
  tt_int_op(0,OP_EQ, ver1.patchlevel);
  tt_int_op(0,OP_EQ, tor_version_parse("1.3.4.999", &ver1));
  tt_int_op(1,OP_EQ, ver1.major);
  tt_int_op(3,OP_EQ, ver1.minor);
  tt_int_op(4,OP_EQ, ver1.micro);
  tt_int_op(VER_RELEASE,OP_EQ, ver1.status);
  tt_int_op(999,OP_EQ, ver1.patchlevel);
  tt_int_op(0,OP_EQ, tor_version_parse("0.1.2.4-alpha", &ver1));
  tt_int_op(0,OP_EQ, ver1.major);
  tt_int_op(1,OP_EQ, ver1.minor);
  tt_int_op(2,OP_EQ, ver1.micro);
  tt_int_op(4,OP_EQ, ver1.patchlevel);
  tt_int_op(VER_RELEASE,OP_EQ, ver1.status);
  tt_str_op("alpha",OP_EQ, ver1.status_tag);
  tt_int_op(0,OP_EQ, tor_version_parse("0.1.2.4", &ver1));
  tt_int_op(0,OP_EQ, ver1.major);
  tt_int_op(1,OP_EQ, ver1.minor);
  tt_int_op(2,OP_EQ, ver1.micro);
  tt_int_op(4,OP_EQ, ver1.patchlevel);
  tt_int_op(VER_RELEASE,OP_EQ, ver1.status);
  tt_str_op("",OP_EQ, ver1.status_tag);

  tt_int_op(0, OP_EQ, tor_version_parse("10.1", &ver1));
  tt_int_op(10, OP_EQ, ver1.major);
  tt_int_op(1, OP_EQ, ver1.minor);
  tt_int_op(0, OP_EQ, ver1.micro);
  tt_int_op(0, OP_EQ, ver1.patchlevel);
  tt_int_op(VER_RELEASE, OP_EQ, ver1.status);
  tt_str_op("", OP_EQ, ver1.status_tag);
  tt_int_op(0, OP_EQ, tor_version_parse("5.99.999", &ver1));
  tt_int_op(5, OP_EQ, ver1.major);
  tt_int_op(99, OP_EQ, ver1.minor);
  tt_int_op(999, OP_EQ, ver1.micro);
  tt_int_op(0, OP_EQ, ver1.patchlevel);
  tt_int_op(VER_RELEASE, OP_EQ, ver1.status);
  tt_str_op("", OP_EQ, ver1.status_tag);
  tt_int_op(0, OP_EQ, tor_version_parse("10.1-alpha", &ver1));
  tt_int_op(10, OP_EQ, ver1.major);
  tt_int_op(1, OP_EQ, ver1.minor);
  tt_int_op(0, OP_EQ, ver1.micro);
  tt_int_op(0, OP_EQ, ver1.patchlevel);
  tt_int_op(VER_RELEASE, OP_EQ, ver1.status);
  tt_str_op("alpha", OP_EQ, ver1.status_tag);
  /* Go through the full set of status tags */
  tt_int_op(0, OP_EQ, tor_version_parse("2.1.700-alpha", &ver1));
  tt_int_op(2, OP_EQ, ver1.major);
  tt_int_op(1, OP_EQ, ver1.minor);
  tt_int_op(700, OP_EQ, ver1.micro);
  tt_int_op(0, OP_EQ, ver1.patchlevel);
  tt_int_op(VER_RELEASE, OP_EQ, ver1.status);
  tt_str_op("alpha", OP_EQ, ver1.status_tag);
  tt_int_op(0, OP_EQ, tor_version_parse("1.6.8-alpha-dev", &ver1));
  tt_int_op(1, OP_EQ, ver1.major);
  tt_int_op(6, OP_EQ, ver1.minor);
  tt_int_op(8, OP_EQ, ver1.micro);
  tt_int_op(0, OP_EQ, ver1.patchlevel);
  tt_int_op(VER_RELEASE, OP_EQ, ver1.status);
  tt_str_op("alpha-dev", OP_EQ, ver1.status_tag);
  tt_int_op(0, OP_EQ, tor_version_parse("0.2.9.5-rc", &ver1));
  tt_int_op(0, OP_EQ, ver1.major);
  tt_int_op(2, OP_EQ, ver1.minor);
  tt_int_op(9, OP_EQ, ver1.micro);
  tt_int_op(5, OP_EQ, ver1.patchlevel);
  tt_int_op(VER_RELEASE, OP_EQ, ver1.status);
  tt_str_op("rc", OP_EQ, ver1.status_tag);
  tt_int_op(0, OP_EQ, tor_version_parse("0.2.9.6-rc-dev", &ver1));
  tt_int_op(0, OP_EQ, ver1.major);
  tt_int_op(2, OP_EQ, ver1.minor);
  tt_int_op(9, OP_EQ, ver1.micro);
  tt_int_op(6, OP_EQ, ver1.patchlevel);
  tt_int_op(VER_RELEASE, OP_EQ, ver1.status);
  tt_str_op("rc-dev", OP_EQ, ver1.status_tag);
  tt_int_op(0, OP_EQ, tor_version_parse("0.2.9.8", &ver1));
  tt_int_op(0, OP_EQ, ver1.major);
  tt_int_op(2, OP_EQ, ver1.minor);
  tt_int_op(9, OP_EQ, ver1.micro);
  tt_int_op(8, OP_EQ, ver1.patchlevel);
  tt_int_op(VER_RELEASE, OP_EQ, ver1.status);
  tt_str_op("", OP_EQ, ver1.status_tag);
  tt_int_op(0, OP_EQ, tor_version_parse("0.2.9.9-dev", &ver1));
  tt_int_op(0, OP_EQ, ver1.major);
  tt_int_op(2, OP_EQ, ver1.minor);
  tt_int_op(9, OP_EQ, ver1.micro);
  tt_int_op(9, OP_EQ, ver1.patchlevel);
  tt_int_op(VER_RELEASE, OP_EQ, ver1.status);
  tt_str_op("dev", OP_EQ, ver1.status_tag);
  /* In #21450, we fixed an inconsistency in parsing versions > INT32_MAX
   * between i386 and x86_64, as we used tor_parse_long, and then cast to int
   */
  tt_int_op(0, OP_EQ, tor_version_parse("0.2147483647.0", &ver1));
  tt_int_op(0, OP_EQ, ver1.major);
  tt_int_op(2147483647, OP_EQ, ver1.minor);
  tt_int_op(0, OP_EQ, ver1.micro);
  tt_int_op(0, OP_EQ, ver1.patchlevel);
  tt_int_op(VER_RELEASE, OP_EQ, ver1.status);
  tt_str_op("", OP_EQ, ver1.status_tag);
  tt_int_op(-1, OP_EQ, tor_version_parse("0.2147483648.0", &ver1));
  tt_int_op(-1, OP_EQ, tor_version_parse("0.4294967295.0", &ver1));
  /* In #21278, we reject negative version components */
  tt_int_op(-1, OP_EQ, tor_version_parse("0.-1.0", &ver1));
  tt_int_op(-1, OP_EQ, tor_version_parse("0.-2147483648.0", &ver1));
  tt_int_op(-1, OP_EQ, tor_version_parse("0.-4294967295.0", &ver1));
  /* In #21507, we reject version components with non-numeric prefixes */
  tt_int_op(-1, OP_EQ, tor_version_parse("0.-0.0", &ver1));
  tt_int_op(-1, OP_EQ, tor_version_parse("+1.0.0", &ver1));
  /* use the list in isspace() */
  tt_int_op(-1, OP_EQ, tor_version_parse("0.\t0.0", &ver1));
  tt_int_op(-1, OP_EQ, tor_version_parse("0.\n0.0", &ver1));
  tt_int_op(-1, OP_EQ, tor_version_parse("0.\v0.0", &ver1));
  tt_int_op(-1, OP_EQ, tor_version_parse("0.\f0.0", &ver1));
  tt_int_op(-1, OP_EQ, tor_version_parse("0.\r0.0", &ver1));
  tt_int_op(-1, OP_EQ, tor_version_parse("0. 0.0", &ver1));

#define tt_versionstatus_op(vs1, op, vs2)                               \
  tt_assert_test_type(vs1,vs2,#vs1" "#op" "#vs2,version_status_t,       \
                      (val1_ op val2_),"%d",TT_EXIT_TEST_FUNCTION)
#define test_v_i_o(val, ver, lst)                                       \
  tt_versionstatus_op(val, OP_EQ, tor_version_is_obsolete(ver, lst))

  /* make sure tor_version_is_obsolete() works */
  test_v_i_o(VS_OLD, "0.0.1", "Tor 0.0.2");
  test_v_i_o(VS_OLD, "0.0.1", "0.0.2, Tor 0.0.3");
  test_v_i_o(VS_OLD, "0.0.1", "0.0.2,Tor 0.0.3");
  test_v_i_o(VS_OLD, "0.0.1","0.0.3,BetterTor 0.0.1");
  test_v_i_o(VS_RECOMMENDED, "0.0.2", "Tor 0.0.2,Tor 0.0.3");
  test_v_i_o(VS_NEW_IN_SERIES, "0.0.2", "Tor 0.0.2pre1,Tor 0.0.3");
  test_v_i_o(VS_OLD, "0.0.2", "Tor 0.0.2.1,Tor 0.0.3");
  test_v_i_o(VS_NEW, "0.1.0", "Tor 0.0.2,Tor 0.0.3");
  test_v_i_o(VS_RECOMMENDED, "0.0.7rc2", "0.0.7,Tor 0.0.7rc2,Tor 0.0.8");
  test_v_i_o(VS_OLD, "0.0.5.0", "0.0.5.1-cvs");
  test_v_i_o(VS_NEW_IN_SERIES, "0.0.5.1-cvs", "0.0.5, 0.0.6");
  test_v_i_o(VS_NEW, "0.2.9.9-dev", "0.2.9.9");
  /* Not on list, but newer than any in same series. */
  test_v_i_o(VS_NEW_IN_SERIES, "0.1.0.3",
             "Tor 0.1.0.2,Tor 0.0.9.5,Tor 0.1.1.0");
  /* Series newer than any on list. */
  test_v_i_o(VS_NEW, "0.1.2.3", "Tor 0.1.0.2,Tor 0.0.9.5,Tor 0.1.1.0");
  /* Series older than any on list. */
  test_v_i_o(VS_OLD, "0.0.1.3", "Tor 0.1.0.2,Tor 0.0.9.5,Tor 0.1.1.0");
  /* Not on list, not newer than any on same series. */
  test_v_i_o(VS_UNRECOMMENDED, "0.1.0.1",
             "Tor 0.1.0.2,Tor 0.0.9.5,Tor 0.1.1.0");
  /* On list, not newer than any on same series. */
  test_v_i_o(VS_UNRECOMMENDED,
             "0.1.0.1", "Tor 0.1.0.2,Tor 0.0.9.5,Tor 0.1.1.0");
  tt_int_op(0,OP_EQ, tor_version_as_new_as("Tor 0.0.5", "0.0.9pre1-cvs"));
  tt_int_op(1,OP_EQ, tor_version_as_new_as(
          "Tor 0.0.8 on Darwin 64-121-192-100.c3-0."
          "sfpo-ubr1.sfrn-sfpo.ca.cable.rcn.com Power Macintosh",
          "0.0.8rc2"));
  tt_int_op(0,OP_EQ, tor_version_as_new_as(
          "Tor 0.0.8 on Darwin 64-121-192-100.c3-0."
          "sfpo-ubr1.sfrn-sfpo.ca.cable.rcn.com Power Macintosh", "0.0.8.2"));

  /* Now try svn revisions. */
  tt_int_op(1,OP_EQ, tor_version_as_new_as("Tor 0.2.1.0-dev (r100)",
                                   "Tor 0.2.1.0-dev (r99)"));
  tt_int_op(1,OP_EQ, tor_version_as_new_as(
                                   "Tor 0.2.1.0-dev (r100) on Banana Jr",
                                   "Tor 0.2.1.0-dev (r99) on Hal 9000"));
  tt_int_op(1,OP_EQ, tor_version_as_new_as("Tor 0.2.1.0-dev (r100)",
                                   "Tor 0.2.1.0-dev on Colossus"));
  tt_int_op(0,OP_EQ, tor_version_as_new_as("Tor 0.2.1.0-dev (r99)",
                                   "Tor 0.2.1.0-dev (r100)"));
  tt_int_op(0,OP_EQ, tor_version_as_new_as("Tor 0.2.1.0-dev (r99) on MCP",
                                   "Tor 0.2.1.0-dev (r100) on AM"));
  tt_int_op(0,OP_EQ, tor_version_as_new_as("Tor 0.2.1.0-dev",
                                   "Tor 0.2.1.0-dev (r99)"));
  tt_int_op(1,OP_EQ, tor_version_as_new_as("Tor 0.2.1.1",
                                   "Tor 0.2.1.0-dev (r99)"));
  /* And git revisions */
  tt_int_op(1,OP_EQ, tor_version_as_new_as(
                                        "Tor 0.2.9.9 (git-56788a2489127072)",
                                        "Tor 0.2.9.9 (git-56788a2489127072)"));
  /* a git revision is newer than no git revision */
  tt_int_op(1,OP_EQ, tor_version_as_new_as(
                                        "Tor 0.2.9.9 (git-56788a2489127072)",
                                        "Tor 0.2.9.9"));
  /* a longer git revision is newer than a shorter git revision
   * this should be true if they prefix-match, but if they don't, they are
   * incomparable, because hashes aren't ordered (but we compare their bytes
   * anyway) */
  tt_int_op(1,OP_EQ, tor_version_as_new_as(
                  "Tor 0.2.9.9 (git-56788a2489127072d513cf4baf35a8ff475f3c7b)",
                  "Tor 0.2.9.9 (git-56788a2489127072)"));
  tt_int_op(1,OP_EQ, tor_version_as_new_as(
                                        "Tor 0.2.9.9 (git-0102)",
                                        "Tor 0.2.9.9 (git-03)"));
  tt_int_op(1,OP_EQ, tor_version_as_new_as(
                                        "Tor 0.2.9.9 (git-0102)",
                                        "Tor 0.2.9.9 (git-00)"));
  tt_int_op(1,OP_EQ, tor_version_as_new_as(
                                           "Tor 0.2.9.9 (git-01)",
                                           "Tor 0.2.9.9 (git-00)"));
  tt_int_op(0,OP_EQ, tor_version_as_new_as(
                                           "Tor 0.2.9.9 (git-00)",
                                           "Tor 0.2.9.9 (git-01)"));
  /* In #21278, we comapre without integer overflows.
   * But since #21450 limits version components to [0, INT32_MAX], it is no
   * longer possible to cause an integer overflow in tor_version_compare() */
  tt_int_op(0,OP_EQ, tor_version_as_new_as(
                                           "Tor 0.0.0.0",
                                           "Tor 2147483647.0.0.0"));
  tt_int_op(1,OP_EQ, tor_version_as_new_as(
                                           "Tor 2147483647.0.0.0",
                                           "Tor 0.0.0.0"));
  /* These versions used to cause an overflow, now they don't parse
   * (and authorities reject their descriptors), and log a BUG message */
  setup_full_capture_of_logs(LOG_WARN);
  tt_int_op(0,OP_EQ, tor_version_as_new_as(
                                           "Tor 0.0.0.0",
                                           "Tor 0.-2147483648.0.0"));
  expect_single_log_msg_containing("unparseable");
  mock_clean_saved_logs();
  tt_int_op(0,OP_EQ, tor_version_as_new_as(
                                           "Tor 0.2147483647.0.0",
                                           "Tor 0.-1.0.0"));
  expect_single_log_msg_containing("unparseable");
  mock_clean_saved_logs();
  tt_int_op(0,OP_EQ, tor_version_as_new_as(
                                           "Tor 0.2147483647.0.0",
                                           "Tor 0.-2147483648.0.0"));
  expect_single_log_msg_containing("unparseable");
  mock_clean_saved_logs();
  tt_int_op(1,OP_EQ, tor_version_as_new_as(
                                           "Tor 4294967295.0.0.0",
                                           "Tor 0.0.0.0"));
  expect_no_log_entry();
  tt_int_op(0,OP_EQ, tor_version_as_new_as(
                                           "Tor 0.4294967295.0.0",
                                           "Tor 0.-4294967295.0.0"));
  expect_single_log_msg_containing("unparseable");
  mock_clean_saved_logs();
  teardown_capture_of_logs();

  /* Now try git revisions */
  tt_int_op(0,OP_EQ, tor_version_parse("0.5.6.7 (git-ff00ff)", &ver1));
  tt_int_op(0,OP_EQ, ver1.major);
  tt_int_op(5,OP_EQ, ver1.minor);
  tt_int_op(6,OP_EQ, ver1.micro);
  tt_int_op(7,OP_EQ, ver1.patchlevel);
  tt_int_op(3,OP_EQ, ver1.git_tag_len);
  tt_mem_op(ver1.git_tag,OP_EQ, "\xff\x00\xff", 3);
  /* reject bad hex digits */
  tt_int_op(-1,OP_EQ, tor_version_parse("0.5.6.7 (git-ff00xx)", &ver1));
  /* reject odd hex digit count */
  tt_int_op(-1,OP_EQ, tor_version_parse("0.5.6.7 (git-ff00fff)", &ver1));
  /* ignore "git " */
  tt_int_op(0,OP_EQ, tor_version_parse("0.5.6.7 (git ff00fff)", &ver1));
  /* standard length is 16 hex digits */
  tt_int_op(0,OP_EQ, tor_version_parse("0.5.6.7 (git-0010203040506070)",
                                       &ver1));
  /* length limit is 40 hex digits */
  tt_int_op(0,OP_EQ, tor_version_parse(
                     "0.5.6.7 (git-000102030405060708090a0b0c0d0e0f10111213)",
                     &ver1));
  tt_int_op(-1,OP_EQ, tor_version_parse(
                    "0.5.6.7 (git-000102030405060708090a0b0c0d0e0f1011121314)",
                    &ver1));
 done:
  teardown_capture_of_logs();
}

/** Run unit tests for directory fp_pair functions. */
static void
test_dir_fp_pairs(void *arg)
{
  smartlist_t *sl = smartlist_new();
  fp_pair_t *pair;

  (void)arg;
  dir_split_resource_into_fingerprint_pairs(
       /* Two pairs, out of order, with one duplicate. */
       "73656372657420646174612E0000000000FFFFFF-"
       "557365204145532d32353620696e73746561642e+"
       "73656372657420646174612E0000000000FFFFFF-"
       "557365204145532d32353620696e73746561642e+"
       "48657861646563696d616c2069736e277420736f-"
       "676f6f6420666f7220686964696e6720796f7572.z", sl);

  tt_int_op(smartlist_len(sl),OP_EQ, 2);
  pair = smartlist_get(sl, 0);
  tt_mem_op(pair->first,OP_EQ,  "Hexadecimal isn't so", DIGEST_LEN);
  tt_mem_op(pair->second,OP_EQ, "good for hiding your", DIGEST_LEN);
  pair = smartlist_get(sl, 1);
  tt_mem_op(pair->first,OP_EQ,  "secret data.\0\0\0\0\0\xff\xff\xff",
            DIGEST_LEN);
  tt_mem_op(pair->second,OP_EQ, "Use AES-256 instead.", DIGEST_LEN);

 done:
  SMARTLIST_FOREACH(sl, fp_pair_t *, pair_to_free, tor_free(pair_to_free));
  smartlist_free(sl);
}

static void
test_dir_split_fps(void *testdata)
{
  smartlist_t *sl = smartlist_new();
  char *mem_op_hex_tmp = NULL;
  (void)testdata;

  /* Some example hex fingerprints and their base64 equivalents */
#define HEX1 "Fe0daff89127389bc67558691231234551193EEE"
#define HEX2 "Deadbeef99999991111119999911111111f00ba4"
#define HEX3 "b33ff00db33ff00db33ff00db33ff00db33ff00d"
#define HEX256_1 \
    "f3f3f3f3fbbbbf3f3f3f3fbbbf3f3f3f3fbbbbf3f3f3f3fbbbf3f3f3f3fbbbbf"
#define HEX256_2 \
    "cccccccccccccccccccccccccccccccccccccccccccccccccccccccccccccCCc"
#define HEX256_3 \
    "0123456789ABCdef0123456789ABCdef0123456789ABCdef0123456789ABCdef"
#define B64_1 "/g2v+JEnOJvGdVhpEjEjRVEZPu4"
#define B64_2 "3q2+75mZmZERERmZmRERERHwC6Q"
#define B64_256_1 "8/Pz8/u7vz8/Pz+7vz8/Pz+7u/Pz8/P7u/Pz8/P7u78"
#define B64_256_2 "zMzMzMzMzMzMzMzMzMzMzMzMzMzMzMzMzMzMzMzMzMw"

  /* no flags set */
  dir_split_resource_into_fingerprints("A+C+B", sl, NULL, 0);
  tt_int_op(smartlist_len(sl), OP_EQ, 3);
  tt_str_op(smartlist_get(sl, 0), OP_EQ, "A");
  tt_str_op(smartlist_get(sl, 1), OP_EQ, "C");
  tt_str_op(smartlist_get(sl, 2), OP_EQ, "B");
  SMARTLIST_FOREACH(sl, char *, cp, tor_free(cp));
  smartlist_clear(sl);

  /* uniq strings. */
  dir_split_resource_into_fingerprints("A+C+B+A+B+B", sl, NULL, DSR_SORT_UNIQ);
  tt_int_op(smartlist_len(sl), OP_EQ, 3);
  tt_str_op(smartlist_get(sl, 0), OP_EQ, "A");
  tt_str_op(smartlist_get(sl, 1), OP_EQ, "B");
  tt_str_op(smartlist_get(sl, 2), OP_EQ, "C");
  SMARTLIST_FOREACH(sl, char *, cp, tor_free(cp));
  smartlist_clear(sl);

  /* Decode hex. */
  dir_split_resource_into_fingerprints(HEX1"+"HEX2, sl, NULL, DSR_HEX);
  tt_int_op(smartlist_len(sl), OP_EQ, 2);
  test_mem_op_hex(smartlist_get(sl, 0), OP_EQ, HEX1);
  test_mem_op_hex(smartlist_get(sl, 1), OP_EQ, HEX2);
  SMARTLIST_FOREACH(sl, char *, cp, tor_free(cp));
  smartlist_clear(sl);

  /* decode hex and drop weirdness. */
  dir_split_resource_into_fingerprints(HEX1"+bogus+"HEX2"+"HEX256_1,
                                       sl, NULL, DSR_HEX);
  tt_int_op(smartlist_len(sl), OP_EQ, 2);
  test_mem_op_hex(smartlist_get(sl, 0), OP_EQ, HEX1);
  test_mem_op_hex(smartlist_get(sl, 1), OP_EQ, HEX2);
  SMARTLIST_FOREACH(sl, char *, cp, tor_free(cp));
  smartlist_clear(sl);

  /* Decode long hex */
  dir_split_resource_into_fingerprints(HEX256_1"+"HEX256_2"+"HEX2"+"HEX256_3,
                                       sl, NULL, DSR_HEX|DSR_DIGEST256);
  tt_int_op(smartlist_len(sl), OP_EQ, 3);
  test_mem_op_hex(smartlist_get(sl, 0), OP_EQ, HEX256_1);
  test_mem_op_hex(smartlist_get(sl, 1), OP_EQ, HEX256_2);
  test_mem_op_hex(smartlist_get(sl, 2), OP_EQ, HEX256_3);
  SMARTLIST_FOREACH(sl, char *, cp, tor_free(cp));
  smartlist_clear(sl);

  /* Decode hex and sort. */
  dir_split_resource_into_fingerprints(HEX1"+"HEX2"+"HEX3"+"HEX2,
                                       sl, NULL, DSR_HEX|DSR_SORT_UNIQ);
  tt_int_op(smartlist_len(sl), OP_EQ, 3);
  test_mem_op_hex(smartlist_get(sl, 0), OP_EQ, HEX3);
  test_mem_op_hex(smartlist_get(sl, 1), OP_EQ, HEX2);
  test_mem_op_hex(smartlist_get(sl, 2), OP_EQ, HEX1);
  SMARTLIST_FOREACH(sl, char *, cp, tor_free(cp));
  smartlist_clear(sl);

  /* Decode long hex and sort */
  dir_split_resource_into_fingerprints(HEX256_1"+"HEX256_2"+"HEX256_3
                                       "+"HEX256_1,
                                       sl, NULL,
                                       DSR_HEX|DSR_DIGEST256|DSR_SORT_UNIQ);
  tt_int_op(smartlist_len(sl), OP_EQ, 3);
  test_mem_op_hex(smartlist_get(sl, 0), OP_EQ, HEX256_3);
  test_mem_op_hex(smartlist_get(sl, 1), OP_EQ, HEX256_2);
  test_mem_op_hex(smartlist_get(sl, 2), OP_EQ, HEX256_1);
  SMARTLIST_FOREACH(sl, char *, cp, tor_free(cp));
  smartlist_clear(sl);

  /* Decode base64 */
  dir_split_resource_into_fingerprints(B64_1"-"B64_2, sl, NULL, DSR_BASE64);
  tt_int_op(smartlist_len(sl), OP_EQ, 2);
  test_mem_op_hex(smartlist_get(sl, 0), OP_EQ, HEX1);
  test_mem_op_hex(smartlist_get(sl, 1), OP_EQ, HEX2);
  SMARTLIST_FOREACH(sl, char *, cp, tor_free(cp));
  smartlist_clear(sl);

  /* Decode long base64 */
  dir_split_resource_into_fingerprints(B64_256_1"-"B64_256_2,
                                       sl, NULL, DSR_BASE64|DSR_DIGEST256);
  tt_int_op(smartlist_len(sl), OP_EQ, 2);
  test_mem_op_hex(smartlist_get(sl, 0), OP_EQ, HEX256_1);
  test_mem_op_hex(smartlist_get(sl, 1), OP_EQ, HEX256_2);
  SMARTLIST_FOREACH(sl, char *, cp, tor_free(cp));
  smartlist_clear(sl);

  dir_split_resource_into_fingerprints(B64_256_1,
                                       sl, NULL, DSR_BASE64|DSR_DIGEST256);
  tt_int_op(smartlist_len(sl), OP_EQ, 1);
  test_mem_op_hex(smartlist_get(sl, 0), OP_EQ, HEX256_1);
  SMARTLIST_FOREACH(sl, char *, cp, tor_free(cp));
  smartlist_clear(sl);

 done:
  SMARTLIST_FOREACH(sl, char *, cp, tor_free(cp));
  smartlist_free(sl);
  tor_free(mem_op_hex_tmp);
}

static void
test_dir_measured_bw_kb(void *arg)
{
  measured_bw_line_t mbwl;
  int i;
  const char *lines_pass[] = {
    "node_id=$557365204145532d32353620696e73746561642e bw=1024\n",
    "node_id=$557365204145532d32353620696e73746561642e\t  bw=1024 \n",
    " node_id=$557365204145532d32353620696e73746561642e  bw=1024\n",
    "\tnoise\tnode_id=$557365204145532d32353620696e73746561642e  "
                "bw=1024 junk=007\n",
    "misc=junk node_id=$557365204145532d32353620696e73746561642e  "
                "bw=1024 junk=007\n",
    "end"
  };
  const char *lines_fail[] = {
    /* Test possible python stupidity on input */
    "node_id=None bw=1024\n",
    "node_id=$None bw=1024\n",
    "node_id=$557365204145532d32353620696e73746561642e bw=None\n",
    "node_id=$557365204145532d32353620696e73746561642e bw=1024.0\n",
    "node_id=$557365204145532d32353620696e73746561642e bw=.1024\n",
    "node_id=$557365204145532d32353620696e73746561642e bw=1.024\n",
    "node_id=$557365204145532d32353620696e73746561642e bw=1024 bw=0\n",
    "node_id=$557365204145532d32353620696e73746561642e bw=1024 bw=None\n",
    "node_id=$557365204145532d32353620696e73746561642e bw=-1024\n",
    /* Test incomplete writes due to race conditions, partial copies, etc */
    "node_i",
    "node_i\n",
    "node_id=",
    "node_id=\n",
    "node_id=$557365204145532d32353620696e73746561642e bw=",
    "node_id=$557365204145532d32353620696e73746561642e bw=1024",
    "node_id=$557365204145532d32353620696e73746561642e bw=\n",
    "node_id=$557365204145532d32353620696e7374",
    "node_id=$557365204145532d32353620696e7374\n",
    "",
    "\n",
    " \n ",
    " \n\n",
    /* Test assorted noise */
    " node_id= ",
    "node_id==$557365204145532d32353620696e73746561642e bw==1024\n",
    "node_id=$55736520414552d32353620696e73746561642e bw=1024\n",
    "node_id=557365204145532d32353620696e73746561642e bw=1024\n",
    "node_id= $557365204145532d32353620696e73746561642e bw=0.23\n",
    "end"
  };

  (void)arg;
  for (i = 0; strcmp(lines_fail[i], "end"); i++) {
    //fprintf(stderr, "Testing: %s\n", lines_fail[i]);
    tt_int_op(measured_bw_line_parse(&mbwl, lines_fail[i]), OP_EQ, -1);
  }

  for (i = 0; strcmp(lines_pass[i], "end"); i++) {
    //fprintf(stderr, "Testing: %s %d\n", lines_pass[i], TOR_ISSPACE('\n'));
    tt_int_op(measured_bw_line_parse(&mbwl, lines_pass[i]), OP_EQ, 0);
    tt_assert(mbwl.bw_kb == 1024);
    tt_assert(strcmp(mbwl.node_hex,
                "557365204145532d32353620696e73746561642e") == 0);
  }

 done:
  return;
}

#define MBWC_INIT_TIME 1000

/** Do the measured bandwidth cache unit test */
static void
test_dir_measured_bw_kb_cache(void *arg)
{
  /* Initial fake time_t for testing */
  time_t curr = MBWC_INIT_TIME;
  /* Some measured_bw_line_ts */
  measured_bw_line_t mbwl[3];
  /* For receiving output on cache queries */
  long bw;
  time_t as_of;

  /* First, clear the cache and assert that it's empty */
  (void)arg;
  dirserv_clear_measured_bw_cache();
  tt_int_op(dirserv_get_measured_bw_cache_size(),OP_EQ, 0);
  /*
   * Set up test mbwls; none of the dirserv_cache_*() functions care about
   * the node_hex field.
   */
  memset(mbwl[0].node_id, 0x01, DIGEST_LEN);
  mbwl[0].bw_kb = 20;
  memset(mbwl[1].node_id, 0x02, DIGEST_LEN);
  mbwl[1].bw_kb = 40;
  memset(mbwl[2].node_id, 0x03, DIGEST_LEN);
  mbwl[2].bw_kb = 80;
  /* Try caching something */
  dirserv_cache_measured_bw(&(mbwl[0]), curr);
  tt_int_op(dirserv_get_measured_bw_cache_size(),OP_EQ, 1);
  /* Okay, let's see if we can retrieve it */
  tt_assert(dirserv_query_measured_bw_cache_kb(mbwl[0].node_id,&bw, &as_of));
  tt_int_op(bw,OP_EQ, 20);
  tt_int_op(as_of,OP_EQ, MBWC_INIT_TIME);
  /* Try retrieving it without some outputs */
  tt_assert(dirserv_query_measured_bw_cache_kb(mbwl[0].node_id,NULL, NULL));
  tt_assert(dirserv_query_measured_bw_cache_kb(mbwl[0].node_id,&bw, NULL));
  tt_int_op(bw,OP_EQ, 20);
  tt_assert(dirserv_query_measured_bw_cache_kb(mbwl[0].node_id,NULL,&as_of));
  tt_int_op(as_of,OP_EQ, MBWC_INIT_TIME);
  /* Now expire it */
  curr += MAX_MEASUREMENT_AGE + 1;
  dirserv_expire_measured_bw_cache(curr);
  /* Check that the cache is empty */
  tt_int_op(dirserv_get_measured_bw_cache_size(),OP_EQ, 0);
  /* Check that we can't retrieve it */
  tt_assert(!dirserv_query_measured_bw_cache_kb(mbwl[0].node_id, NULL,NULL));
  /* Try caching a few things now */
  dirserv_cache_measured_bw(&(mbwl[0]), curr);
  tt_int_op(dirserv_get_measured_bw_cache_size(),OP_EQ, 1);
  curr += MAX_MEASUREMENT_AGE / 4;
  dirserv_cache_measured_bw(&(mbwl[1]), curr);
  tt_int_op(dirserv_get_measured_bw_cache_size(),OP_EQ, 2);
  curr += MAX_MEASUREMENT_AGE / 4;
  dirserv_cache_measured_bw(&(mbwl[2]), curr);
  tt_int_op(dirserv_get_measured_bw_cache_size(),OP_EQ, 3);
  curr += MAX_MEASUREMENT_AGE / 4 + 1;
  /* Do an expire that's too soon to get any of them */
  dirserv_expire_measured_bw_cache(curr);
  tt_int_op(dirserv_get_measured_bw_cache_size(),OP_EQ, 3);
  /* Push the oldest one off the cliff */
  curr += MAX_MEASUREMENT_AGE / 4;
  dirserv_expire_measured_bw_cache(curr);
  tt_int_op(dirserv_get_measured_bw_cache_size(),OP_EQ, 2);
  /* And another... */
  curr += MAX_MEASUREMENT_AGE / 4;
  dirserv_expire_measured_bw_cache(curr);
  tt_int_op(dirserv_get_measured_bw_cache_size(),OP_EQ, 1);
  /* This should empty it out again */
  curr += MAX_MEASUREMENT_AGE / 4;
  dirserv_expire_measured_bw_cache(curr);
  tt_int_op(dirserv_get_measured_bw_cache_size(),OP_EQ, 0);

 done:
  return;
}

static char *
my_dirvote_compute_params(smartlist_t *votes, int method,
                          int total_authorities)
{
  smartlist_t *s = dirvote_compute_params(votes, method, total_authorities);
  tor_assert(s);
  char *res = smartlist_join_strings(s, " ", 0, NULL);
  SMARTLIST_FOREACH(s, char *, cp, tor_free(cp));
  smartlist_free(s);
  return res;
}

#define dirvote_compute_params my_dirvote_compute_params

static void
test_dir_param_voting(void *arg)
{
  networkstatus_t vote1, vote2, vote3, vote4;
  smartlist_t *votes = smartlist_new();
  char *res = NULL;

  /* dirvote_compute_params only looks at the net_params field of the votes,
     so that's all we need to set.
   */
  (void)arg;
  memset(&vote1, 0, sizeof(vote1));
  memset(&vote2, 0, sizeof(vote2));
  memset(&vote3, 0, sizeof(vote3));
  memset(&vote4, 0, sizeof(vote4));
  vote1.net_params = smartlist_new();
  vote2.net_params = smartlist_new();
  vote3.net_params = smartlist_new();
  vote4.net_params = smartlist_new();
  smartlist_split_string(vote1.net_params,
                         "ab=90 abcd=20 cw=50 x-yz=-99", NULL, 0, 0);
  smartlist_split_string(vote2.net_params,
                         "ab=27 cw=5 x-yz=88", NULL, 0, 0);
  smartlist_split_string(vote3.net_params,
                         "abcd=20 c=60 cw=500 x-yz=-9 zzzzz=101", NULL, 0, 0);
  smartlist_split_string(vote4.net_params,
                         "ab=900 abcd=200 c=1 cw=51 x-yz=100", NULL, 0, 0);
  tt_int_op(100,OP_EQ, networkstatus_get_param(&vote4, "x-yz", 50, 0, 300));
  tt_int_op(222,OP_EQ, networkstatus_get_param(&vote4, "foobar", 222, 0, 300));
  tt_int_op(80,OP_EQ, networkstatus_get_param(&vote4, "ab", 12, 0, 80));
  tt_int_op(-8,OP_EQ, networkstatus_get_param(&vote4, "ab", -12, -100, -8));
  tt_int_op(0,OP_EQ, networkstatus_get_param(&vote4, "foobar", 0, -100, 8));

  tt_int_op(100,OP_EQ, networkstatus_get_overridable_param(
                                        &vote4, -1, "x-yz", 50, 0, 300));
  tt_int_op(30,OP_EQ, networkstatus_get_overridable_param(
                                        &vote4, 30, "x-yz", 50, 0, 300));
  tt_int_op(0,OP_EQ, networkstatus_get_overridable_param(
                                        &vote4, -101, "foobar", 0, -100, 8));
  tt_int_op(-99,OP_EQ, networkstatus_get_overridable_param(
                                        &vote4, -99, "foobar", 0, -100, 8));

  smartlist_add(votes, &vote1);

  /* Do the first tests without adding all the other votes, for
   * networks without many dirauths. */

  res = dirvote_compute_params(votes, 12, 2);
  tt_str_op(res,OP_EQ, "");
  tor_free(res);

  res = dirvote_compute_params(votes, 12, 1);
  tt_str_op(res,OP_EQ, "ab=90 abcd=20 cw=50 x-yz=-99");
  tor_free(res);

  smartlist_add(votes, &vote2);

  res = dirvote_compute_params(votes, 12, 2);
  tt_str_op(res,OP_EQ, "ab=27 cw=5 x-yz=-99");
  tor_free(res);

  res = dirvote_compute_params(votes, 12, 3);
  tt_str_op(res,OP_EQ, "ab=27 cw=5 x-yz=-99");
  tor_free(res);

  res = dirvote_compute_params(votes, 12, 6);
  tt_str_op(res,OP_EQ, "");
  tor_free(res);

  smartlist_add(votes, &vote3);

  res = dirvote_compute_params(votes, 12, 3);
  tt_str_op(res,OP_EQ, "ab=27 abcd=20 cw=50 x-yz=-9");
  tor_free(res);

  res = dirvote_compute_params(votes, 12, 5);
  tt_str_op(res,OP_EQ, "cw=50 x-yz=-9");
  tor_free(res);

  res = dirvote_compute_params(votes, 12, 9);
  tt_str_op(res,OP_EQ, "cw=50 x-yz=-9");
  tor_free(res);

  smartlist_add(votes, &vote4);

  res = dirvote_compute_params(votes, 12, 4);
  tt_str_op(res,OP_EQ, "ab=90 abcd=20 cw=50 x-yz=-9");
  tor_free(res);

  res = dirvote_compute_params(votes, 12, 5);
  tt_str_op(res,OP_EQ, "ab=90 abcd=20 cw=50 x-yz=-9");
  tor_free(res);

  /* Test that the special-cased "at least three dirauths voted for
   * this param" logic works as expected. */
  res = dirvote_compute_params(votes, 12, 6);
  tt_str_op(res,OP_EQ, "ab=90 abcd=20 cw=50 x-yz=-9");
  tor_free(res);

  res = dirvote_compute_params(votes, 12, 10);
  tt_str_op(res,OP_EQ, "ab=90 abcd=20 cw=50 x-yz=-9");
  tor_free(res);

 done:
  tor_free(res);
  SMARTLIST_FOREACH(vote1.net_params, char *, cp, tor_free(cp));
  SMARTLIST_FOREACH(vote2.net_params, char *, cp, tor_free(cp));
  SMARTLIST_FOREACH(vote3.net_params, char *, cp, tor_free(cp));
  SMARTLIST_FOREACH(vote4.net_params, char *, cp, tor_free(cp));
  smartlist_free(vote1.net_params);
  smartlist_free(vote2.net_params);
  smartlist_free(vote3.net_params);
  smartlist_free(vote4.net_params);
  smartlist_free(votes);

  return;
}

static void
test_dir_param_voting_lookup(void *arg)
{
  (void)arg;
  smartlist_t *lst = smartlist_new();

  smartlist_split_string(lst,
                         "moomin=9 moomin=10 moomintroll=5 fred "
                         "jack= electricity=sdk opa=6z abc=9 abcd=99",
                         NULL, 0, 0);

  tt_int_op(1000,
            OP_EQ, dirvote_get_intermediate_param_value(lst, "ab", 1000));
  tt_int_op(9, OP_EQ, dirvote_get_intermediate_param_value(lst, "abc", 1000));
  tt_int_op(99, OP_EQ,
            dirvote_get_intermediate_param_value(lst, "abcd", 1000));

  /* moomin appears twice. That's a bug. */
  tor_capture_bugs_(1);
  tt_int_op(-100, OP_EQ,
            dirvote_get_intermediate_param_value(lst, "moomin", -100));
  tt_int_op(smartlist_len(tor_get_captured_bug_log_()), OP_EQ, 1);
  tt_str_op(smartlist_get(tor_get_captured_bug_log_(), 0), OP_EQ,
            "n_found == 0");
  tor_end_capture_bugs_();
  /* There is no 'fred=', so that is treated as not existing. */
  tt_int_op(-100, OP_EQ,
            dirvote_get_intermediate_param_value(lst, "fred", -100));
  /* jack is truncated */
  tor_capture_bugs_(1);
  tt_int_op(-100, OP_EQ,
            dirvote_get_intermediate_param_value(lst, "jack", -100));
  tt_int_op(smartlist_len(tor_get_captured_bug_log_()), OP_EQ, 1);
  tt_str_op(smartlist_get(tor_get_captured_bug_log_(), 0), OP_EQ,
            "!(! ok)");
  tor_end_capture_bugs_();
  /* electricity and opa aren't integers. */
  tor_capture_bugs_(1);
  tt_int_op(-100, OP_EQ,
            dirvote_get_intermediate_param_value(lst, "electricity", -100));
  tt_int_op(smartlist_len(tor_get_captured_bug_log_()), OP_EQ, 1);
  tt_str_op(smartlist_get(tor_get_captured_bug_log_(), 0), OP_EQ,
            "!(! ok)");
  tor_end_capture_bugs_();

  tor_capture_bugs_(1);
  tt_int_op(-100, OP_EQ,
            dirvote_get_intermediate_param_value(lst, "opa", -100));
  tt_int_op(smartlist_len(tor_get_captured_bug_log_()), OP_EQ, 1);
  tt_str_op(smartlist_get(tor_get_captured_bug_log_(), 0), OP_EQ,
            "!(! ok)");
  tor_end_capture_bugs_();

 done:
  SMARTLIST_FOREACH(lst, char *, cp, tor_free(cp));
  smartlist_free(lst);
  tor_end_capture_bugs_();
}

#undef dirvote_compute_params

/** Helper: Test that two networkstatus_voter_info_t do in fact represent the
 * same voting authority, and that they do in fact have all the same
 * information. */
static void
test_same_voter(networkstatus_voter_info_t *v1,
                networkstatus_voter_info_t *v2)
{
  tt_str_op(v1->nickname,OP_EQ, v2->nickname);
  tt_mem_op(v1->identity_digest,OP_EQ, v2->identity_digest, DIGEST_LEN);
  tt_str_op(v1->address,OP_EQ, v2->address);
  tt_int_op(v1->addr,OP_EQ, v2->addr);
  tt_int_op(v1->dir_port,OP_EQ, v2->dir_port);
  tt_int_op(v1->or_port,OP_EQ, v2->or_port);
  tt_str_op(v1->contact,OP_EQ, v2->contact);
  tt_mem_op(v1->vote_digest,OP_EQ, v2->vote_digest, DIGEST_LEN);
 done:
  ;
}

/** Helper: get a detached signatures document for one or two
 * consensuses. */
static char *
get_detached_sigs(networkstatus_t *ns, networkstatus_t *ns2)
{
  char *r;
  smartlist_t *sl;
  tor_assert(ns && ns->flavor == FLAV_NS);
  sl = smartlist_new();
  smartlist_add(sl,ns);
  if (ns2)
    smartlist_add(sl,ns2);
  r = networkstatus_get_detached_signatures(sl);
  smartlist_free(sl);
  return r;
}

/** Apply tweaks to the vote list for each voter */
static int
vote_tweaks_for_v3ns(networkstatus_t *v, int voter, time_t now)
{
  vote_routerstatus_t *vrs;
  const char *msg = NULL;

  tt_assert(v);
  (void)now;

  if (voter == 1) {
    measured_bw_line_t mbw;
    memset(mbw.node_id, 33, sizeof(mbw.node_id));
    mbw.bw_kb = 1024;
    tt_int_op(measured_bw_line_apply(&mbw, v->routerstatus_list), OP_EQ, 1);
  } else if (voter == 2 || voter == 3) {
    /* Monkey around with the list a bit */
    vrs = smartlist_get(v->routerstatus_list, 2);
    smartlist_del_keeporder(v->routerstatus_list, 2);
    vote_routerstatus_free(vrs);
    vrs = smartlist_get(v->routerstatus_list, 0);
    vrs->status.is_fast = 1;

    if (voter == 3) {
      vrs = smartlist_get(v->routerstatus_list, 0);
      smartlist_del_keeporder(v->routerstatus_list, 0);
      vote_routerstatus_free(vrs);
      vrs = smartlist_get(v->routerstatus_list, 0);
      memset(vrs->status.descriptor_digest, (int)'Z', DIGEST_LEN);
      tt_assert(router_add_to_routerlist(
                  dir_common_generate_ri_from_rs(vrs), &msg,0,0) >= 0);
    }
  }

 done:
  return 0;
}

/**
 * Test a parsed vote_routerstatus_t for v3_networkstatus test
 */
static void
test_vrs_for_v3ns(vote_routerstatus_t *vrs, int voter, time_t now)
{
  routerstatus_t *rs;
  tor_addr_t addr_ipv6;

  tt_assert(vrs);
  rs = &(vrs->status);
  tt_assert(rs);

  /* Split out by digests to test */
  if (tor_memeq(rs->identity_digest,
                "\x3\x3\x3\x3\x3\x3\x3\x3\x3\x3\x3\x3\x3\x3\x3\x3"
                "\x3\x3\x3\x3",
                DIGEST_LEN) &&
                (voter == 1)) {
    /* Check the first routerstatus. */
    tt_str_op(vrs->version,OP_EQ, "0.1.2.14");
    tt_int_op(rs->published_on,OP_EQ, now-1500);
    tt_str_op(rs->nickname,OP_EQ, "router2");
    tt_mem_op(rs->identity_digest,OP_EQ,
               "\x3\x3\x3\x3\x3\x3\x3\x3\x3\x3\x3\x3\x3\x3\x3\x3"
               "\x3\x3\x3\x3",
               DIGEST_LEN);
    tt_mem_op(rs->descriptor_digest,OP_EQ, "NNNNNNNNNNNNNNNNNNNN", DIGEST_LEN);
    tt_int_op(rs->addr,OP_EQ, 0x99008801);
    tt_int_op(rs->or_port,OP_EQ, 443);
    tt_int_op(rs->dir_port,OP_EQ, 8000);
    /* no flags except "running" (16) and "v2dir" (64) and "valid" (128) */
    tt_u64_op(vrs->flags, OP_EQ, U64_LITERAL(0xd0));
  } else if (tor_memeq(rs->identity_digest,
                       "\x5\x5\x5\x5\x5\x5\x5\x5\x5\x5\x5\x5\x5\x5\x5\x5"
                       "\x5\x5\x5\x5",
                       DIGEST_LEN) &&
                       (voter == 1 || voter == 2)) {
    tt_mem_op(rs->identity_digest,OP_EQ,
               "\x5\x5\x5\x5\x5\x5\x5\x5\x5\x5\x5\x5\x5\x5\x5\x5"
               "\x5\x5\x5\x5",
               DIGEST_LEN);

    if (voter == 1) {
      /* Check the second routerstatus. */
      tt_str_op(vrs->version,OP_EQ, "0.2.0.5");
      tt_int_op(rs->published_on,OP_EQ, now-1000);
      tt_str_op(rs->nickname,OP_EQ, "router1");
    }
    tt_mem_op(rs->descriptor_digest,OP_EQ, "MMMMMMMMMMMMMMMMMMMM", DIGEST_LEN);
    tt_int_op(rs->addr,OP_EQ, 0x99009901);
    tt_int_op(rs->or_port,OP_EQ, 443);
    tt_int_op(rs->dir_port,OP_EQ, 0);
    tor_addr_parse(&addr_ipv6, "[1:2:3::4]");
    tt_assert(tor_addr_eq(&rs->ipv6_addr, &addr_ipv6));
    tt_int_op(rs->ipv6_orport,OP_EQ, 4711);
    if (voter == 1) {
      /* all except "authority" (1) */
      tt_u64_op(vrs->flags, OP_EQ, U64_LITERAL(254));
    } else {
      /* 1023 - authority(1) - madeofcheese(16) - madeoftin(32) */
      tt_u64_op(vrs->flags, OP_EQ, U64_LITERAL(974));
    }
  } else if (tor_memeq(rs->identity_digest,
                       "\x33\x33\x33\x33\x33\x33\x33\x33\x33\x33"
                       "\x33\x33\x33\x33\x33\x33\x33\x33\x33\x33",
                       DIGEST_LEN) &&
                       (voter == 1 || voter == 2)) {
    /* Check the measured bandwidth bits */
    tt_assert(vrs->has_measured_bw &&
                vrs->measured_bw_kb == 1024);
  } else {
    /*
     * Didn't expect this, but the old unit test only checked some of them,
     * so don't assert.
     */
    /* tt_assert(0); */
  }

 done:
  return;
}

/**
 * Test a consensus for v3_networkstatus_test
 */
static void
test_consensus_for_v3ns(networkstatus_t *con, time_t now)
{
  (void)now;

  tt_assert(con);
  tt_ptr_op(con->cert, OP_EQ, NULL);
  tt_int_op(2,OP_EQ, smartlist_len(con->routerstatus_list));
  /* There should be two listed routers: one with identity 3, one with
   * identity 5. */

 done:
  return;
}

/**
 * Test a router list entry for v3_networkstatus test
 */
static void
test_routerstatus_for_v3ns(routerstatus_t *rs, time_t now)
{
  tor_addr_t addr_ipv6;

  tt_assert(rs);

  /* There should be two listed routers: one with identity 3, one with
   * identity 5. */
  /* This one showed up in 2 digests. */
  if (tor_memeq(rs->identity_digest,
                "\x3\x3\x3\x3\x3\x3\x3\x3\x3\x3\x3\x3\x3\x3\x3\x3\x3\x3"
                "\x3\x3",
                DIGEST_LEN)) {
    tt_mem_op(rs->identity_digest,OP_EQ,
               "\x3\x3\x3\x3\x3\x3\x3\x3\x3\x3\x3\x3\x3\x3\x3\x3\x3\x3\x3\x3",
               DIGEST_LEN);
    tt_mem_op(rs->descriptor_digest,OP_EQ, "NNNNNNNNNNNNNNNNNNNN", DIGEST_LEN);
    tt_assert(!rs->is_authority);
    tt_assert(!rs->is_exit);
    tt_assert(!rs->is_fast);
    tt_assert(!rs->is_possible_guard);
    tt_assert(!rs->is_stable);
    /* (If it wasn't running it wouldn't be here) */
    tt_assert(rs->is_flagged_running);
    tt_assert(rs->is_valid);
    tt_assert(!rs->is_named);
    tt_assert(rs->is_v2_dir);
    /* XXXX check version */
  } else if (tor_memeq(rs->identity_digest,
                       "\x5\x5\x5\x5\x5\x5\x5\x5\x5\x5\x5\x5\x5\x5\x5\x5"
                       "\x5\x5\x5\x5",
                       DIGEST_LEN)) {
    /* This one showed up in 3 digests. Twice with ID 'M', once with 'Z'.  */
    tt_mem_op(rs->identity_digest,OP_EQ,
               "\x5\x5\x5\x5\x5\x5\x5\x5\x5\x5\x5\x5\x5\x5\x5\x5\x5\x5\x5\x5",
               DIGEST_LEN);
    tt_str_op(rs->nickname,OP_EQ, "router1");
    tt_mem_op(rs->descriptor_digest,OP_EQ, "MMMMMMMMMMMMMMMMMMMM", DIGEST_LEN);
    tt_int_op(rs->published_on,OP_EQ, now-1000);
    tt_int_op(rs->addr,OP_EQ, 0x99009901);
    tt_int_op(rs->or_port,OP_EQ, 443);
    tt_int_op(rs->dir_port,OP_EQ, 0);
    tor_addr_parse(&addr_ipv6, "[1:2:3::4]");
    tt_assert(tor_addr_eq(&rs->ipv6_addr, &addr_ipv6));
    tt_int_op(rs->ipv6_orport,OP_EQ, 4711);
    tt_assert(!rs->is_authority);
    tt_assert(rs->is_exit);
    tt_assert(rs->is_fast);
    tt_assert(rs->is_possible_guard);
    tt_assert(rs->is_stable);
    tt_assert(rs->is_flagged_running);
    tt_assert(rs->is_valid);
    tt_assert(rs->is_v2_dir);
    tt_assert(!rs->is_named);
    /* XXXX check version */
  } else {
    /* Weren't expecting this... */
    tt_abort();
  }

 done:
  return;
}

static void
test_dir_networkstatus_compute_bw_weights_v10(void *arg)
{
  (void) arg;
  smartlist_t *chunks = smartlist_new();
  int64_t G, M, E, D, T, weight_scale;
  int ret;
  weight_scale = 10000;

  /* no case. one or more of the values is 0 */
  G = M = E = D = 0;
  T = G + M + E + D;
  ret = networkstatus_compute_bw_weights_v10(chunks, G, M, E, D, T,
                                             weight_scale);
  tt_int_op(ret, OP_EQ, 0);
  tt_int_op(smartlist_len(chunks), OP_EQ, 0);

  /* case 1 */
  /* XXX dir-spec not followed? See #20272. If it isn't closed, then this is
   * testing current behavior, not spec. */
  G = E = 10;
  M = D = 1;
  T = G + M + E + D;
  ret = networkstatus_compute_bw_weights_v10(chunks, G, M, E, D, T,
                                             weight_scale);
  tt_int_op(ret, OP_EQ, 1);
  tt_int_op(smartlist_len(chunks), OP_EQ, 1);
  tt_str_op(smartlist_get(chunks, 0), OP_EQ, "bandwidth-weights Wbd=3333 "
    "Wbe=3000 Wbg=3000 Wbm=10000 Wdb=10000 Web=10000 Wed=3333 Wee=7000 "
    "Weg=3333 Wem=7000 Wgb=10000 Wgd=3333 Wgg=7000 Wgm=7000 Wmb=10000 "
    "Wmd=3333 Wme=3000 Wmg=3000 Wmm=10000\n");
  SMARTLIST_FOREACH(chunks, char *, cp, tor_free(cp));
  smartlist_clear(chunks);

  /* case 2a E scarce */
  M = 100;
  G = 20;
  E = D = 5;
  T = G + M + E + D;
  ret = networkstatus_compute_bw_weights_v10(chunks, G, M, E, D, T,
                                             weight_scale);
  tt_int_op(ret, OP_EQ, 1);
  tt_str_op(smartlist_get(chunks, 0), OP_EQ, "bandwidth-weights Wbd=0 Wbe=0 "
    "Wbg=0 Wbm=10000 Wdb=10000 Web=10000 Wed=10000 Wee=10000 Weg=10000 "
    "Wem=10000 Wgb=10000 Wgd=0 Wgg=10000 Wgm=10000 Wmb=10000 Wmd=0 Wme=0 "
    "Wmg=0 Wmm=10000\n");
  SMARTLIST_FOREACH(chunks, char *, cp, tor_free(cp));
  smartlist_clear(chunks);

  /* case 2a G scarce */
  M = 100;
  E = 20;
  G = D = 5;
  T = G + M + E + D;
  ret = networkstatus_compute_bw_weights_v10(chunks, G, M, E, D, T,
                                             weight_scale);
  tt_int_op(ret, OP_EQ, 1);
  tt_str_op(smartlist_get(chunks, 0), OP_EQ, "bandwidth-weights Wbd=0 Wbe=0 "
    "Wbg=0 Wbm=10000 Wdb=10000 Web=10000 Wed=0 Wee=10000 Weg=0 Wem=10000 "
    "Wgb=10000 Wgd=10000 Wgg=10000 Wgm=10000 Wmb=10000 Wmd=0 Wme=0 Wmg=0 "
    "Wmm=10000\n");
  SMARTLIST_FOREACH(chunks, char *, cp, tor_free(cp));
  smartlist_clear(chunks);

  /* case 2b1 (Wgg=1, Wmd=Wgd) */
  M = 10;
  E = 30;
  G = 10;
  D = 100;
  T = G + M + E + D;
  ret = networkstatus_compute_bw_weights_v10(chunks, G, M, E, D, T,
                                             weight_scale);
  tt_int_op(ret, OP_EQ, 1);
  tt_str_op(smartlist_get(chunks, 0), OP_EQ, "bandwidth-weights Wbd=4000 "
    "Wbe=0 Wbg=0 Wbm=10000 Wdb=10000 Web=10000 Wed=2000 Wee=10000 Weg=2000 "
    "Wem=10000 Wgb=10000 Wgd=4000 Wgg=10000 Wgm=10000 Wmb=10000 Wmd=4000 "
    "Wme=0 Wmg=0 Wmm=10000\n");
  SMARTLIST_FOREACH(chunks, char *, cp, tor_free(cp));
  smartlist_clear(chunks);

  /* case 2b2 */
  M = 60;
  E = 30;
  G = 10;
  D = 100;
  T = G + M + E + D;
  ret = networkstatus_compute_bw_weights_v10(chunks, G, M, E, D, T,
                                             weight_scale);
  tt_int_op(ret, OP_EQ, 1);
  tt_str_op(smartlist_get(chunks, 0), OP_EQ, "bandwidth-weights Wbd=666 Wbe=0 "
    "Wbg=0 Wbm=10000 Wdb=10000 Web=10000 Wed=3666 Wee=10000 Weg=3666 "
    "Wem=10000 Wgb=10000 Wgd=5668 Wgg=10000 Wgm=10000 Wmb=10000 Wmd=666 "
    "Wme=0 Wmg=0 Wmm=10000\n");
  SMARTLIST_FOREACH(chunks, char *, cp, tor_free(cp));
  smartlist_clear(chunks);

  /* case 2b3 */
  /* XXX I can't get a combination of values that hits this case without error,
   * so this just tests that it fails. See #20285. Also see #20284 as 2b3 does
   * not follow dir-spec. */
  /* (E < T/3 && G < T/3) && (E+D>=G || G+D>=E) && (M > T/3) */
  M = 80;
  E = 30;
  G = 30;
  D = 30;
  T = G + M + E + D;
  ret = networkstatus_compute_bw_weights_v10(chunks, G, M, E, D, T,
                                             weight_scale);
  tt_int_op(ret, OP_EQ, 0);
  SMARTLIST_FOREACH(chunks, char *, cp, tor_free(cp));
  smartlist_clear(chunks);

  /* case 3a G scarce */
  M = 10;
  E = 30;
  G = 10;
  D = 5;
  T = G + M + E + D;
  ret = networkstatus_compute_bw_weights_v10(chunks, G, M, E, D, T,
                                             weight_scale);
  tt_int_op(ret, OP_EQ, 1);
  tt_str_op(smartlist_get(chunks, 0), OP_EQ, "bandwidth-weights Wbd=0 "
    "Wbe=3333 Wbg=0 Wbm=10000 Wdb=10000 Web=10000 Wed=0 Wee=6667 Weg=0 "
    "Wem=6667 Wgb=10000 Wgd=10000 Wgg=10000 Wgm=10000 Wmb=10000 Wmd=0 "
    "Wme=3333 Wmg=0 Wmm=10000\n");
  SMARTLIST_FOREACH(chunks, char *, cp, tor_free(cp));
  smartlist_clear(chunks);

  /* case 3a E scarce */
  M = 10;
  E = 10;
  G = 30;
  D = 5;
  T = G + M + E + D;
  ret = networkstatus_compute_bw_weights_v10(chunks, G, M, E, D, T,
                                             weight_scale);
  tt_int_op(ret, OP_EQ, 1);
  tt_str_op(smartlist_get(chunks, 0), OP_EQ, "bandwidth-weights Wbd=0 Wbe=0 "
    "Wbg=3333 Wbm=10000 Wdb=10000 Web=10000 Wed=10000 Wee=10000 Weg=10000 "
    "Wem=10000 Wgb=10000 Wgd=0 Wgg=6667 Wgm=6667 Wmb=10000 Wmd=0 Wme=0 "
    "Wmg=3333 Wmm=10000\n");
  SMARTLIST_FOREACH(chunks, char *, cp, tor_free(cp));
  smartlist_clear(chunks);

  /* case 3bg */
  M = 10;
  E = 30;
  G = 10;
  D = 10;
  T = G + M + E + D;
  ret = networkstatus_compute_bw_weights_v10(chunks, G, M, E, D, T,
                                             weight_scale);
  tt_int_op(ret, OP_EQ, 1);
  tt_str_op(smartlist_get(chunks, 0), OP_EQ, "bandwidth-weights Wbd=0 "
    "Wbe=3334 Wbg=0 Wbm=10000 Wdb=10000 Web=10000 Wed=0 Wee=6666 Weg=0 "
    "Wem=6666 Wgb=10000 Wgd=10000 Wgg=10000 Wgm=10000 Wmb=10000 Wmd=0 "
    "Wme=3334 Wmg=0 Wmm=10000\n");
  SMARTLIST_FOREACH(chunks, char *, cp, tor_free(cp));
  smartlist_clear(chunks);

  /* case 3be */
  M = 10;
  E = 10;
  G = 30;
  D = 10;
  T = G + M + E + D;
  ret = networkstatus_compute_bw_weights_v10(chunks, G, M, E, D, T,
                                             weight_scale);
  tt_int_op(ret, OP_EQ, 1);
  tt_str_op(smartlist_get(chunks, 0), OP_EQ, "bandwidth-weights Wbd=0 Wbe=0 "
    "Wbg=3334 Wbm=10000 Wdb=10000 Web=10000 Wed=10000 Wee=10000 Weg=10000 "
    "Wem=10000 Wgb=10000 Wgd=0 Wgg=6666 Wgm=6666 Wmb=10000 Wmd=0 Wme=0 "
    "Wmg=3334 Wmm=10000\n");
  SMARTLIST_FOREACH(chunks, char *, cp, tor_free(cp));
  smartlist_clear(chunks);

  /* case from 21 Jul 2013 (3be) */
  G = 5483409;
  M = 1455379;
  E = 980834;
  D = 3385803;
  T = 11305425;
  tt_i64_op(G+M+E+D, OP_EQ, T);
  ret = networkstatus_compute_bw_weights_v10(chunks, G, M, E, D, T,
                                             weight_scale);
  tt_assert(ret);
  tt_str_op(smartlist_get(chunks, 0), OP_EQ, "bandwidth-weights Wbd=883 Wbe=0 "
    "Wbg=3673 Wbm=10000 Wdb=10000 Web=10000 Wed=8233 Wee=10000 Weg=8233 "
    "Wem=10000 Wgb=10000 Wgd=883 Wgg=6327 Wgm=6327 Wmb=10000 Wmd=883 Wme=0 "
    "Wmg=3673 Wmm=10000\n");
  SMARTLIST_FOREACH(chunks, char *, cp, tor_free(cp));
  smartlist_clear(chunks);

  /* case from 04 Oct 2016 (3a E scarce) */
  G=29322240;
  M=4721546;
  E=1522058;
  D=9273571;
  T=44839415;
  tt_i64_op(G+M+E+D, OP_EQ, T);
  ret = networkstatus_compute_bw_weights_v10(chunks, G, M, E, D, T,
                                             weight_scale);
  tt_assert(ret);
  tt_str_op(smartlist_get(chunks, 0), OP_EQ, "bandwidth-weights Wbd=0 Wbe=0 "
    "Wbg=4194 Wbm=10000 Wdb=10000 Web=10000 Wed=10000 Wee=10000 Weg=10000 "
    "Wem=10000 Wgb=10000 Wgd=0 Wgg=5806 Wgm=5806 Wmb=10000 Wmd=0 Wme=0 "
    "Wmg=4194 Wmm=10000\n");
  SMARTLIST_FOREACH(chunks, char *, cp, tor_free(cp));
  smartlist_clear(chunks);

  /* case from 04 Sep 2013 (2b1) */
  G=3091352;
  M=1838837;
  E=2109300;
  D=2469369;
  T=9508858;
  tt_i64_op(G+M+E+D, OP_EQ, T);
  ret = networkstatus_compute_bw_weights_v10(chunks, G, M, E, D, T,
                                             weight_scale);
  tt_assert(ret);
  tt_str_op(smartlist_get(chunks, 0), OP_EQ, "bandwidth-weights Wbd=317 "
    "Wbe=5938 Wbg=0 Wbm=10000 Wdb=10000 Web=10000 Wed=9366 Wee=4061 "
    "Weg=9366 Wem=4061 Wgb=10000 Wgd=317 Wgg=10000 Wgm=10000 Wmb=10000 "
    "Wmd=317 Wme=5938 Wmg=0 Wmm=10000\n");
  SMARTLIST_FOREACH(chunks, char *, cp, tor_free(cp));
  smartlist_clear(chunks);

  /* explicitly test initializing weights to 1*/
  G=1;
  M=1;
  E=1;
  D=1;
  T=4;
  tt_i64_op(G+M+E+D, OP_EQ, T);
  ret = networkstatus_compute_bw_weights_v10(chunks, G, M, E, D, T,
                                             weight_scale);
  tt_str_op(smartlist_get(chunks, 0), OP_EQ, "bandwidth-weights Wbd=3333 "
    "Wbe=0 Wbg=0 Wbm=10000 Wdb=10000 Web=10000 Wed=3333 Wee=10000 Weg=3333 "
    "Wem=10000 Wgb=10000 Wgd=3333 Wgg=10000 Wgm=10000 Wmb=10000 Wmd=3333 "
    "Wme=0 Wmg=0 Wmm=10000\n");
  tt_assert(ret);

 done:
  SMARTLIST_FOREACH(chunks, char *, cp, tor_free(cp));
  smartlist_free(chunks);
}

static authority_cert_t *mock_cert;

static authority_cert_t *
get_my_v3_authority_cert_m(void)
{
  tor_assert(mock_cert);
  return mock_cert;
}

/** Run a unit tests for generating and parsing networkstatuses, with
 * the supply test fns. */
static void
test_a_networkstatus(
    vote_routerstatus_t * (*vrs_gen)(int idx, time_t now),
    int (*vote_tweaks)(networkstatus_t *v, int voter, time_t now),
    void (*vrs_test)(vote_routerstatus_t *vrs, int voter, time_t now),
    void (*consensus_test)(networkstatus_t *con, time_t now),
    void (*rs_test)(routerstatus_t *rs, time_t now))
{
  authority_cert_t *cert1=NULL, *cert2=NULL, *cert3=NULL;
  crypto_pk_t *sign_skey_1=NULL, *sign_skey_2=NULL, *sign_skey_3=NULL;
  crypto_pk_t *sign_skey_leg1=NULL;
  /*
   * Sum the non-zero returns from vote_tweaks() we've seen; if vote_tweaks()
   * returns non-zero, it changed net_params and we should skip the tests for
   * that later as they will fail.
   */
  int params_tweaked = 0;

  time_t now = time(NULL);
  networkstatus_voter_info_t *voter;
  document_signature_t *sig;
  networkstatus_t *vote=NULL, *v1=NULL, *v2=NULL, *v3=NULL, *con=NULL,
    *con_md=NULL;
  vote_routerstatus_t *vrs;
  routerstatus_t *rs;
  int idx, n_rs, n_vrs;
  char *consensus_text=NULL, *cp=NULL;
  smartlist_t *votes = smartlist_new();

  /* For generating the two other consensuses. */
  char *detached_text1=NULL, *detached_text2=NULL;
  char *consensus_text2=NULL, *consensus_text3=NULL;
  char *consensus_text_md2=NULL, *consensus_text_md3=NULL;
  char *consensus_text_md=NULL;
  networkstatus_t *con2=NULL, *con_md2=NULL, *con3=NULL, *con_md3=NULL;
  ns_detached_signatures_t *dsig1=NULL, *dsig2=NULL;

  tt_assert(vrs_gen);
  tt_assert(rs_test);
  tt_assert(vrs_test);

  MOCK(get_my_v3_authority_cert, get_my_v3_authority_cert_m);

  /* Parse certificates and keys. */
  cert1 = mock_cert = authority_cert_parse_from_string(AUTHORITY_CERT_1, NULL);
  tt_assert(cert1);
  cert2 = authority_cert_parse_from_string(AUTHORITY_CERT_2, NULL);
  tt_assert(cert2);
  cert3 = authority_cert_parse_from_string(AUTHORITY_CERT_3, NULL);
  tt_assert(cert3);
  sign_skey_1 = crypto_pk_new();
  sign_skey_2 = crypto_pk_new();
  sign_skey_3 = crypto_pk_new();
  sign_skey_leg1 = pk_generate(4);
  dirvote_recalculate_timing(get_options(), now);
  sr_state_init(0, 0);

  tt_assert(!crypto_pk_read_private_key_from_string(sign_skey_1,
                                                   AUTHORITY_SIGNKEY_1, -1));
  tt_assert(!crypto_pk_read_private_key_from_string(sign_skey_2,
                                                   AUTHORITY_SIGNKEY_2, -1));
  tt_assert(!crypto_pk_read_private_key_from_string(sign_skey_3,
                                                   AUTHORITY_SIGNKEY_3, -1));

  tt_assert(!crypto_pk_cmp_keys(sign_skey_1, cert1->signing_key));
  tt_assert(!crypto_pk_cmp_keys(sign_skey_2, cert2->signing_key));

  tt_assert(!dir_common_construct_vote_1(&vote, cert1, sign_skey_1, vrs_gen,
                                         &v1, &n_vrs, now, 1));
  tt_assert(v1);

  /* Make sure the parsed thing was right. */
  tt_int_op(v1->type,OP_EQ, NS_TYPE_VOTE);
  tt_int_op(v1->published,OP_EQ, vote->published);
  tt_int_op(v1->valid_after,OP_EQ, vote->valid_after);
  tt_int_op(v1->fresh_until,OP_EQ, vote->fresh_until);
  tt_int_op(v1->valid_until,OP_EQ, vote->valid_until);
  tt_int_op(v1->vote_seconds,OP_EQ, vote->vote_seconds);
  tt_int_op(v1->dist_seconds,OP_EQ, vote->dist_seconds);
  tt_str_op(v1->client_versions,OP_EQ, vote->client_versions);
  tt_str_op(v1->server_versions,OP_EQ, vote->server_versions);
  tt_assert(v1->voters && smartlist_len(v1->voters));
  voter = smartlist_get(v1->voters, 0);
  tt_str_op(voter->nickname,OP_EQ, "Voter1");
  tt_str_op(voter->address,OP_EQ, "1.2.3.4");
  tt_int_op(voter->addr,OP_EQ, 0x01020304);
  tt_int_op(voter->dir_port,OP_EQ, 80);
  tt_int_op(voter->or_port,OP_EQ, 9000);
  tt_str_op(voter->contact,OP_EQ, "voter@example.com");
  tt_assert(v1->cert);
  tt_assert(!crypto_pk_cmp_keys(sign_skey_1, v1->cert->signing_key));
  cp = smartlist_join_strings(v1->known_flags, ":", 0, NULL);
  tt_str_op(cp,OP_EQ, "Authority:Exit:Fast:Guard:Running:Stable:V2Dir:Valid");
  tor_free(cp);
  tt_int_op(smartlist_len(v1->routerstatus_list),OP_EQ, n_vrs);
  networkstatus_vote_free(vote);
  vote = NULL;

  if (vote_tweaks) params_tweaked += vote_tweaks(v1, 1, now);

  /* Check the routerstatuses. */
  for (idx = 0; idx < n_vrs; ++idx) {
    vrs = smartlist_get(v1->routerstatus_list, idx);
    tt_assert(vrs);
    vrs_test(vrs, 1, now);
  }

  /* Generate second vote. It disagrees on some of the times,
   * and doesn't list versions, and knows some crazy flags.
   * Generate and parse v2. */
  tt_assert(!dir_common_construct_vote_2(&vote, cert2, sign_skey_2, vrs_gen,
                                         &v2, &n_vrs, now, 1));
  tt_assert(v2);

  if (vote_tweaks) params_tweaked += vote_tweaks(v2, 2, now);

  /* Check that flags come out right.*/
  cp = smartlist_join_strings(v2->known_flags, ":", 0, NULL);
  tt_str_op(cp,OP_EQ, "Authority:Exit:Fast:Guard:MadeOfCheese:MadeOfTin:"
             "Running:Stable:V2Dir:Valid");
  tor_free(cp);

  /* Check the routerstatuses. */
  n_vrs = smartlist_len(v2->routerstatus_list);
  for (idx = 0; idx < n_vrs; ++idx) {
    vrs = smartlist_get(v2->routerstatus_list, idx);
    tt_assert(vrs);
    vrs_test(vrs, 2, now);
  }
  networkstatus_vote_free(vote);
  vote = NULL;

  /* Generate the third vote with a legacy id. */
  tt_assert(!dir_common_construct_vote_3(&vote, cert3, sign_skey_3, vrs_gen,
                                         &v3, &n_vrs, now, 1));
  tt_assert(v3);

  if (vote_tweaks) params_tweaked += vote_tweaks(v3, 3, now);

  /* Compute a consensus as voter 3. */
  smartlist_add(votes, v3);
  smartlist_add(votes, v1);
  smartlist_add(votes, v2);
  consensus_text = networkstatus_compute_consensus(votes, 3,
                                                   cert3->identity_key,
                                                   sign_skey_3,
                                                   "AAAAAAAAAAAAAAAAAAAA",
                                                   sign_skey_leg1,
                                                   FLAV_NS);
  tt_assert(consensus_text);
  con = networkstatus_parse_vote_from_string(consensus_text, NULL,
                                             NS_TYPE_CONSENSUS);
  tt_assert(con);
  //log_notice(LD_GENERAL, "<<%s>>\n<<%s>>\n<<%s>>\n",
  //           v1_text, v2_text, v3_text);
  consensus_text_md = networkstatus_compute_consensus(votes, 3,
                                                   cert3->identity_key,
                                                   sign_skey_3,
                                                   "AAAAAAAAAAAAAAAAAAAA",
                                                   sign_skey_leg1,
                                                   FLAV_MICRODESC);
  tt_assert(consensus_text_md);
  con_md = networkstatus_parse_vote_from_string(consensus_text_md, NULL,
                                                NS_TYPE_CONSENSUS);
  tt_assert(con_md);
  tt_int_op(con_md->flavor,OP_EQ, FLAV_MICRODESC);

  /* Check consensus contents. */
  tt_assert(con->type == NS_TYPE_CONSENSUS);
  tt_int_op(con->published,OP_EQ, 0); /* this field only appears in votes. */
  tt_int_op(con->valid_after,OP_EQ, now+1000);
  tt_int_op(con->fresh_until,OP_EQ, now+2003); /* median */
  tt_int_op(con->valid_until,OP_EQ, now+3000);
  tt_int_op(con->vote_seconds,OP_EQ, 100);
  tt_int_op(con->dist_seconds,OP_EQ, 250); /* median */
  tt_str_op(con->client_versions,OP_EQ, "0.1.2.14");
  tt_str_op(con->server_versions,OP_EQ, "0.1.2.15,0.1.2.16");
  cp = smartlist_join_strings(v2->known_flags, ":", 0, NULL);
  tt_str_op(cp,OP_EQ, "Authority:Exit:Fast:Guard:MadeOfCheese:MadeOfTin:"
             "Running:Stable:V2Dir:Valid");
  tor_free(cp);
  if (!params_tweaked) {
    /* Skip this one if vote_tweaks() messed with the param lists */
    cp = smartlist_join_strings(con->net_params, ":", 0, NULL);
    tt_str_op(cp,OP_EQ, "circuitwindow=80:foo=660");
    tor_free(cp);
  }

  tt_int_op(4,OP_EQ, smartlist_len(con->voters)); /*3 voters, 1 legacy key.*/
  /* The voter id digests should be in this order. */
  tt_assert(fast_memcmp(cert2->cache_info.identity_digest,
                     cert1->cache_info.identity_digest,DIGEST_LEN)<0);
  tt_assert(fast_memcmp(cert1->cache_info.identity_digest,
                     cert3->cache_info.identity_digest,DIGEST_LEN)<0);
  test_same_voter(smartlist_get(con->voters, 1),
                  smartlist_get(v2->voters, 0));
  test_same_voter(smartlist_get(con->voters, 2),
                  smartlist_get(v1->voters, 0));
  test_same_voter(smartlist_get(con->voters, 3),
                  smartlist_get(v3->voters, 0));

  consensus_test(con, now);

  /* Check the routerstatuses. */
  n_rs = smartlist_len(con->routerstatus_list);
  tt_assert(n_rs);
  for (idx = 0; idx < n_rs; ++idx) {
    rs = smartlist_get(con->routerstatus_list, idx);
    tt_assert(rs);
    rs_test(rs, now);
  }

  n_rs = smartlist_len(con_md->routerstatus_list);
  tt_assert(n_rs);
  for (idx = 0; idx < n_rs; ++idx) {
    rs = smartlist_get(con_md->routerstatus_list, idx);
    tt_assert(rs);
  }

  /* Check signatures.  the first voter is a pseudo-entry with a legacy key.
   * The second one hasn't signed.  The fourth one has signed: validate it. */
  voter = smartlist_get(con->voters, 1);
  tt_int_op(smartlist_len(voter->sigs),OP_EQ, 0);

  voter = smartlist_get(con->voters, 3);
  tt_int_op(smartlist_len(voter->sigs),OP_EQ, 1);
  sig = smartlist_get(voter->sigs, 0);
  tt_assert(sig->signature);
  tt_assert(!sig->good_signature);
  tt_assert(!sig->bad_signature);

  tt_assert(!networkstatus_check_document_signature(con, sig, cert3));
  tt_assert(sig->signature);
  tt_assert(sig->good_signature);
  tt_assert(!sig->bad_signature);

  {
    const char *msg=NULL;
    /* Compute the other two signed consensuses. */
    smartlist_shuffle(votes);
    consensus_text2 = networkstatus_compute_consensus(votes, 3,
                                                      cert2->identity_key,
                                                      sign_skey_2, NULL,NULL,
                                                      FLAV_NS);
    consensus_text_md2 = networkstatus_compute_consensus(votes, 3,
                                                      cert2->identity_key,
                                                      sign_skey_2, NULL,NULL,
                                                      FLAV_MICRODESC);
    smartlist_shuffle(votes);
    consensus_text3 = networkstatus_compute_consensus(votes, 3,
                                                      cert1->identity_key,
                                                      sign_skey_1, NULL,NULL,
                                                      FLAV_NS);
    consensus_text_md3 = networkstatus_compute_consensus(votes, 3,
                                                      cert1->identity_key,
                                                      sign_skey_1, NULL,NULL,
                                                      FLAV_MICRODESC);
    tt_assert(consensus_text2);
    tt_assert(consensus_text3);
    tt_assert(consensus_text_md2);
    tt_assert(consensus_text_md3);
    con2 = networkstatus_parse_vote_from_string(consensus_text2, NULL,
                                                NS_TYPE_CONSENSUS);
    con3 = networkstatus_parse_vote_from_string(consensus_text3, NULL,
                                                NS_TYPE_CONSENSUS);
    con_md2 = networkstatus_parse_vote_from_string(consensus_text_md2, NULL,
                                                NS_TYPE_CONSENSUS);
    con_md3 = networkstatus_parse_vote_from_string(consensus_text_md3, NULL,
                                                NS_TYPE_CONSENSUS);
    tt_assert(con2);
    tt_assert(con3);
    tt_assert(con_md2);
    tt_assert(con_md3);

    /* All three should have the same digest. */
    tt_mem_op(&con->digests,OP_EQ, &con2->digests, sizeof(common_digests_t));
    tt_mem_op(&con->digests,OP_EQ, &con3->digests, sizeof(common_digests_t));

    tt_mem_op(&con_md->digests,OP_EQ, &con_md2->digests,
              sizeof(common_digests_t));
    tt_mem_op(&con_md->digests,OP_EQ, &con_md3->digests,
              sizeof(common_digests_t));

    /* Extract a detached signature from con3. */
    detached_text1 = get_detached_sigs(con3, con_md3);
    tt_assert(detached_text1);
    /* Try to parse it. */
    dsig1 = networkstatus_parse_detached_signatures(detached_text1, NULL);
    tt_assert(dsig1);

    /* Are parsed values as expected? */
    tt_int_op(dsig1->valid_after,OP_EQ, con3->valid_after);
    tt_int_op(dsig1->fresh_until,OP_EQ, con3->fresh_until);
    tt_int_op(dsig1->valid_until,OP_EQ, con3->valid_until);
    {
      common_digests_t *dsig_digests = strmap_get(dsig1->digests, "ns");
      tt_assert(dsig_digests);
      tt_mem_op(dsig_digests->d[DIGEST_SHA1], OP_EQ,
                con3->digests.d[DIGEST_SHA1], DIGEST_LEN);
      dsig_digests = strmap_get(dsig1->digests, "microdesc");
      tt_assert(dsig_digests);
      tt_mem_op(dsig_digests->d[DIGEST_SHA256],OP_EQ,
                 con_md3->digests.d[DIGEST_SHA256],
                 DIGEST256_LEN);
    }
    {
      smartlist_t *dsig_signatures = strmap_get(dsig1->signatures, "ns");
      tt_assert(dsig_signatures);
      tt_int_op(1,OP_EQ, smartlist_len(dsig_signatures));
      sig = smartlist_get(dsig_signatures, 0);
      tt_mem_op(sig->identity_digest,OP_EQ, cert1->cache_info.identity_digest,
                 DIGEST_LEN);
      tt_int_op(sig->alg,OP_EQ, DIGEST_SHA1);

      dsig_signatures = strmap_get(dsig1->signatures, "microdesc");
      tt_assert(dsig_signatures);
      tt_int_op(1,OP_EQ, smartlist_len(dsig_signatures));
      sig = smartlist_get(dsig_signatures, 0);
      tt_mem_op(sig->identity_digest,OP_EQ, cert1->cache_info.identity_digest,
                 DIGEST_LEN);
      tt_int_op(sig->alg,OP_EQ, DIGEST_SHA256);
    }

    /* Try adding it to con2. */
    detached_text2 = get_detached_sigs(con2,con_md2);
    tt_int_op(1,OP_EQ, networkstatus_add_detached_signatures(con2, dsig1,
                                                   "test", LOG_INFO, &msg));
    tor_free(detached_text2);
    tt_int_op(1,OP_EQ,
              networkstatus_add_detached_signatures(con_md2, dsig1, "test",
                                                     LOG_INFO, &msg));
    tor_free(detached_text2);
    detached_text2 = get_detached_sigs(con2,con_md2);
    //printf("\n<%s>\n", detached_text2);
    dsig2 = networkstatus_parse_detached_signatures(detached_text2, NULL);
    tt_assert(dsig2);
    /*
    printf("\n");
    SMARTLIST_FOREACH(dsig2->signatures, networkstatus_voter_info_t *, vi, {
        char hd[64];
        base16_encode(hd, sizeof(hd), vi->identity_digest, DIGEST_LEN);
        printf("%s\n", hd);
      });
    */
    tt_int_op(2,OP_EQ,
            smartlist_len((smartlist_t*)strmap_get(dsig2->signatures, "ns")));
    tt_int_op(2,OP_EQ,
            smartlist_len((smartlist_t*)strmap_get(dsig2->signatures,
                                                   "microdesc")));

    /* Try adding to con2 twice; verify that nothing changes. */
    tt_int_op(0,OP_EQ, networkstatus_add_detached_signatures(con2, dsig1,
                                               "test", LOG_INFO, &msg));

    /* Add to con. */
    tt_int_op(2,OP_EQ, networkstatus_add_detached_signatures(con, dsig2,
                                               "test", LOG_INFO, &msg));
    /* Check signatures */
    voter = smartlist_get(con->voters, 1);
    sig = smartlist_get(voter->sigs, 0);
    tt_assert(sig);
    tt_assert(!networkstatus_check_document_signature(con, sig, cert2));
    voter = smartlist_get(con->voters, 2);
    sig = smartlist_get(voter->sigs, 0);
    tt_assert(sig);
    tt_assert(!networkstatus_check_document_signature(con, sig, cert1));
  }

 done:
  tor_free(cp);
  smartlist_free(votes);
  tor_free(consensus_text);
  tor_free(consensus_text_md);

  networkstatus_vote_free(vote);
  networkstatus_vote_free(v1);
  networkstatus_vote_free(v2);
  networkstatus_vote_free(v3);
  networkstatus_vote_free(con);
  networkstatus_vote_free(con_md);
  crypto_pk_free(sign_skey_1);
  crypto_pk_free(sign_skey_2);
  crypto_pk_free(sign_skey_3);
  crypto_pk_free(sign_skey_leg1);
  authority_cert_free(cert1);
  authority_cert_free(cert2);
  authority_cert_free(cert3);

  tor_free(consensus_text2);
  tor_free(consensus_text3);
  tor_free(consensus_text_md2);
  tor_free(consensus_text_md3);
  tor_free(detached_text1);
  tor_free(detached_text2);

  networkstatus_vote_free(con2);
  networkstatus_vote_free(con3);
  networkstatus_vote_free(con_md2);
  networkstatus_vote_free(con_md3);
  ns_detached_signatures_free(dsig1);
  ns_detached_signatures_free(dsig2);
}

/** Run unit tests for generating and parsing V3 consensus networkstatus
 * documents. */
static void
test_dir_v3_networkstatus(void *arg)
{
  (void)arg;
  test_a_networkstatus(dir_common_gen_routerstatus_for_v3ns,
                       vote_tweaks_for_v3ns,
                       test_vrs_for_v3ns,
                       test_consensus_for_v3ns,
                       test_routerstatus_for_v3ns);
}

static void
test_dir_scale_bw(void *testdata)
{
  double v[8] = { 2.0/3,
                  7.0,
                  1.0,
                  3.0,
                  1.0/5,
                  1.0/7,
                  12.0,
                  24.0 };
  double vals_dbl[8];
  uint64_t vals_u64[8];
  uint64_t total;
  int i;

  (void) testdata;

  for (i=0; i<8; ++i)
    vals_dbl[i] = v[i];

  scale_array_elements_to_u64(vals_u64, vals_dbl, 8, &total);

  tt_int_op((int)total, OP_EQ, 48);
  total = 0;
  for (i=0; i<8; ++i) {
    total += vals_u64[i];
  }
  tt_assert(total >= (U64_LITERAL(1)<<60));
  tt_assert(total <= (U64_LITERAL(1)<<62));

  for (i=0; i<8; ++i) {
    /* vals[2].u64 is the scaled value of 1.0 */
    double ratio = ((double)vals_u64[i]) / vals_u64[2];
    tt_double_op(fabs(ratio - v[i]), OP_LT, .00001);
  }

  /* test handling of no entries */
  total = 1;
  scale_array_elements_to_u64(vals_u64, vals_dbl, 0, &total);
  tt_assert(total == 0);

  /* make sure we don't read the array when we have no entries
   * may require compiler flags to catch NULL dereferences */
  total = 1;
  scale_array_elements_to_u64(NULL, NULL, 0, &total);
  tt_assert(total == 0);

  scale_array_elements_to_u64(NULL, NULL, 0, NULL);

  /* test handling of zero totals */
  total = 1;
  vals_dbl[0] = 0.0;
  scale_array_elements_to_u64(vals_u64, vals_dbl, 1, &total);
  tt_assert(total == 0);
  tt_assert(vals_u64[0] == 0);

  vals_dbl[0] = 0.0;
  vals_dbl[1] = 0.0;
  scale_array_elements_to_u64(vals_u64, vals_dbl, 2, NULL);
  tt_assert(vals_u64[0] == 0);
  tt_assert(vals_u64[1] == 0);

 done:
  ;
}

static void
test_dir_random_weighted(void *testdata)
{
  int histogram[10];
  uint64_t vals[10] = {3,1,2,4,6,0,7,5,8,9}, total=0;
  uint64_t inp_u64[10];
  int i, choice;
  const int n = 50000;
  double max_sq_error;
  (void) testdata;

  /* Try a ten-element array with values from 0 through 10. The values are
   * in a scrambled order to make sure we don't depend on order. */
  memset(histogram,0,sizeof(histogram));
  for (i=0; i<10; ++i) {
    inp_u64[i] = vals[i];
    total += vals[i];
  }
  tt_u64_op(total, OP_EQ, 45);
  for (i=0; i<n; ++i) {
    choice = choose_array_element_by_weight(inp_u64, 10);
    tt_int_op(choice, OP_GE, 0);
    tt_int_op(choice, OP_LT, 10);
    histogram[choice]++;
  }

  /* Now see if we chose things about frequently enough. */
  max_sq_error = 0;
  for (i=0; i<10; ++i) {
    int expected = (int)(n*vals[i]/total);
    double frac_diff = 0, sq;
    TT_BLATHER(("  %d : %5d vs %5d\n", (int)vals[i], histogram[i], expected));
    if (expected)
      frac_diff = (histogram[i] - expected) / ((double)expected);
    else
      tt_int_op(histogram[i], OP_EQ, 0);

    sq = frac_diff * frac_diff;
    if (sq > max_sq_error)
      max_sq_error = sq;
  }
  /* It should almost always be much much less than this.  If you want to
   * figure out the odds, please feel free. */
  tt_double_op(max_sq_error, OP_LT, .05);

  /* Now try a singleton; do we choose it? */
  for (i = 0; i < 100; ++i) {
    choice = choose_array_element_by_weight(inp_u64, 1);
    tt_int_op(choice, OP_EQ, 0);
  }

  /* Now try an array of zeros.  We should choose randomly. */
  memset(histogram,0,sizeof(histogram));
  for (i = 0; i < 5; ++i)
    inp_u64[i] = 0;
  for (i = 0; i < n; ++i) {
    choice = choose_array_element_by_weight(inp_u64, 5);
    tt_int_op(choice, OP_GE, 0);
    tt_int_op(choice, OP_LT, 5);
    histogram[choice]++;
  }
  /* Now see if we chose things about frequently enough. */
  max_sq_error = 0;
  for (i=0; i<5; ++i) {
    int expected = n/5;
    double frac_diff = 0, sq;
    TT_BLATHER(("  %d : %5d vs %5d\n", (int)vals[i], histogram[i], expected));
    frac_diff = (histogram[i] - expected) / ((double)expected);
    sq = frac_diff * frac_diff;
    if (sq > max_sq_error)
      max_sq_error = sq;
  }
  /* It should almost always be much much less than this.  If you want to
   * figure out the odds, please feel free. */
  tt_double_op(max_sq_error, OP_LT, .05);
 done:
  ;
}

/* Function pointers for test_dir_clip_unmeasured_bw_kb() */

static uint32_t alternate_clip_bw = 0;

/**
 * Generate a routerstatus for clip_unmeasured_bw_kb test; based on the
 * v3_networkstatus ones.
 */
static vote_routerstatus_t *
gen_routerstatus_for_umbw(int idx, time_t now)
{
  vote_routerstatus_t *vrs = NULL;
  routerstatus_t *rs;
  tor_addr_t addr_ipv6;
  uint32_t max_unmeasured_bw_kb = (alternate_clip_bw > 0) ?
    alternate_clip_bw : DEFAULT_MAX_UNMEASURED_BW_KB;

  switch (idx) {
    case 0:
      /* Generate the first routerstatus. */
      vrs = tor_malloc_zero(sizeof(vote_routerstatus_t));
      rs = &vrs->status;
      vrs->version = tor_strdup("0.1.2.14");
      rs->published_on = now-1500;
      strlcpy(rs->nickname, "router2", sizeof(rs->nickname));
      memset(rs->identity_digest, 3, DIGEST_LEN);
      memset(rs->descriptor_digest, 78, DIGEST_LEN);
      rs->addr = 0x99008801;
      rs->or_port = 443;
      rs->dir_port = 8000;
      /* all flags but running cleared */
      rs->is_flagged_running = 1;
      /*
       * This one has measured bandwidth below the clip cutoff, and
       * so shouldn't be clipped; we'll have to test that it isn't
       * later.
       */
      vrs->has_measured_bw = 1;
      rs->has_bandwidth = 1;
      vrs->measured_bw_kb = rs->bandwidth_kb = max_unmeasured_bw_kb / 2;
      break;
    case 1:
      /* Generate the second routerstatus. */
      vrs = tor_malloc_zero(sizeof(vote_routerstatus_t));
      rs = &vrs->status;
      vrs->version = tor_strdup("0.2.0.5");
      rs->published_on = now-1000;
      strlcpy(rs->nickname, "router1", sizeof(rs->nickname));
      memset(rs->identity_digest, 5, DIGEST_LEN);
      memset(rs->descriptor_digest, 77, DIGEST_LEN);
      rs->addr = 0x99009901;
      rs->or_port = 443;
      rs->dir_port = 0;
      tor_addr_parse(&addr_ipv6, "[1:2:3::4]");
      tor_addr_copy(&rs->ipv6_addr, &addr_ipv6);
      rs->ipv6_orport = 4711;
      rs->is_exit = rs->is_stable = rs->is_fast = rs->is_flagged_running =
        rs->is_valid = rs->is_possible_guard = 1;
      /*
       * This one has measured bandwidth above the clip cutoff, and
       * so shouldn't be clipped; we'll have to test that it isn't
       * later.
       */
      vrs->has_measured_bw = 1;
      rs->has_bandwidth = 1;
      vrs->measured_bw_kb = rs->bandwidth_kb = 2 * max_unmeasured_bw_kb;
      break;
    case 2:
      /* Generate the third routerstatus. */
      vrs = tor_malloc_zero(sizeof(vote_routerstatus_t));
      rs = &vrs->status;
      vrs->version = tor_strdup("0.1.0.3");
      rs->published_on = now-1000;
      strlcpy(rs->nickname, "router3", sizeof(rs->nickname));
      memset(rs->identity_digest, 0x33, DIGEST_LEN);
      memset(rs->descriptor_digest, 79, DIGEST_LEN);
      rs->addr = 0xAA009901;
      rs->or_port = 400;
      rs->dir_port = 9999;
      rs->is_authority = rs->is_exit = rs->is_stable = rs->is_fast =
        rs->is_flagged_running = rs->is_valid =
        rs->is_possible_guard = 1;
      /*
       * This one has unmeasured bandwidth above the clip cutoff, and
       * so should be clipped; we'll have to test that it isn't
       * later.
       */
      vrs->has_measured_bw = 0;
      rs->has_bandwidth = 1;
      vrs->measured_bw_kb = 0;
      rs->bandwidth_kb = 2 * max_unmeasured_bw_kb;
      break;
    case 3:
      /* Generate a fourth routerstatus that is not running. */
      vrs = tor_malloc_zero(sizeof(vote_routerstatus_t));
      rs = &vrs->status;
      vrs->version = tor_strdup("0.1.6.3");
      rs->published_on = now-1000;
      strlcpy(rs->nickname, "router4", sizeof(rs->nickname));
      memset(rs->identity_digest, 0x34, DIGEST_LEN);
      memset(rs->descriptor_digest, 47, DIGEST_LEN);
      rs->addr = 0xC0000203;
      rs->or_port = 500;
      rs->dir_port = 1999;
      /* all flags but running cleared */
      rs->is_flagged_running = 1;
      /*
       * This one has unmeasured bandwidth below the clip cutoff, and
       * so shouldn't be clipped; we'll have to test that it isn't
       * later.
       */
      vrs->has_measured_bw = 0;
      rs->has_bandwidth = 1;
      vrs->measured_bw_kb = 0;
      rs->bandwidth_kb = max_unmeasured_bw_kb / 2;
      break;
    case 4:
      /* No more for this test; return NULL */
      vrs = NULL;
      break;
    default:
      /* Shouldn't happen */
      tt_abort();
  }
  if (vrs) {
    vrs->microdesc = tor_malloc_zero(sizeof(vote_microdesc_hash_t));
    tor_asprintf(&vrs->microdesc->microdesc_hash_line,
                 "m 9,10,11,12,13,14,15,16,17 "
                 "sha256=xyzajkldsdsajdadlsdjaslsdksdjlsdjsdaskdaaa%d\n",
                 idx);
  }

 done:
  return vrs;
}

/** Apply tweaks to the vote list for each voter; for the umbw test this is
 * just adding the right consensus methods to let clipping happen */
static int
vote_tweaks_for_umbw(networkstatus_t *v, int voter, time_t now)
{
  char *maxbw_param = NULL;
  int rv = 0;

  tt_assert(v);
  (void)voter;
  (void)now;

  tt_assert(v->supported_methods);
  SMARTLIST_FOREACH(v->supported_methods, char *, c, tor_free(c));
  smartlist_clear(v->supported_methods);
  /* Method 17 is MIN_METHOD_TO_CLIP_UNMEASURED_BW_KB */
  smartlist_split_string(v->supported_methods,
                         "1 2 3 4 5 6 7 8 9 10 11 12 13 14 15 16 17",
                         NULL, 0, -1);
  /* If we're using a non-default clip bandwidth, add it to net_params */
  if (alternate_clip_bw > 0) {
    tor_asprintf(&maxbw_param, "maxunmeasuredbw=%u", alternate_clip_bw);
    tt_assert(maxbw_param);
    if (maxbw_param) {
      smartlist_add(v->net_params, maxbw_param);
      rv = 1;
    }
  }

 done:
  return rv;
}

/**
 * Test a parsed vote_routerstatus_t for umbw test.
 */
static void
test_vrs_for_umbw(vote_routerstatus_t *vrs, int voter, time_t now)
{
  routerstatus_t *rs;
  tor_addr_t addr_ipv6;
  uint32_t max_unmeasured_bw_kb = (alternate_clip_bw > 0) ?
    alternate_clip_bw : DEFAULT_MAX_UNMEASURED_BW_KB;

  (void)voter;
  tt_assert(vrs);
  rs = &(vrs->status);
  tt_assert(rs);

  /* Split out by digests to test */
  if (tor_memeq(rs->identity_digest,
                "\x3\x3\x3\x3\x3\x3\x3\x3\x3\x3"
                "\x3\x3\x3\x3\x3\x3\x3\x3\x3\x3",
                DIGEST_LEN)) {
    /*
     * Check the first routerstatus - measured bandwidth below the clip
     * cutoff.
     */
    tt_str_op(vrs->version,OP_EQ, "0.1.2.14");
    tt_int_op(rs->published_on,OP_EQ, now-1500);
    tt_str_op(rs->nickname,OP_EQ, "router2");
    tt_mem_op(rs->identity_digest,OP_EQ,
               "\x3\x3\x3\x3\x3\x3\x3\x3\x3\x3"
               "\x3\x3\x3\x3\x3\x3\x3\x3\x3\x3",
               DIGEST_LEN);
    tt_mem_op(rs->descriptor_digest,OP_EQ, "NNNNNNNNNNNNNNNNNNNN", DIGEST_LEN);
    tt_int_op(rs->addr,OP_EQ, 0x99008801);
    tt_int_op(rs->or_port,OP_EQ, 443);
    tt_int_op(rs->dir_port,OP_EQ, 8000);
    tt_assert(rs->has_bandwidth);
    tt_assert(vrs->has_measured_bw);
    tt_int_op(rs->bandwidth_kb,OP_EQ, max_unmeasured_bw_kb / 2);
    tt_int_op(vrs->measured_bw_kb,OP_EQ, max_unmeasured_bw_kb / 2);
  } else if (tor_memeq(rs->identity_digest,
                       "\x5\x5\x5\x5\x5\x5\x5\x5\x5\x5"
                       "\x5\x5\x5\x5\x5\x5\x5\x5\x5\x5",
                       DIGEST_LEN)) {

    /*
     * Check the second routerstatus - measured bandwidth above the clip
     * cutoff.
     */
    tt_str_op(vrs->version,OP_EQ, "0.2.0.5");
    tt_int_op(rs->published_on,OP_EQ, now-1000);
    tt_str_op(rs->nickname,OP_EQ, "router1");
    tt_mem_op(rs->identity_digest,OP_EQ,
               "\x5\x5\x5\x5\x5\x5\x5\x5\x5\x5"
               "\x5\x5\x5\x5\x5\x5\x5\x5\x5\x5",
               DIGEST_LEN);
    tt_mem_op(rs->descriptor_digest,OP_EQ, "MMMMMMMMMMMMMMMMMMMM", DIGEST_LEN);
    tt_int_op(rs->addr,OP_EQ, 0x99009901);
    tt_int_op(rs->or_port,OP_EQ, 443);
    tt_int_op(rs->dir_port,OP_EQ, 0);
    tor_addr_parse(&addr_ipv6, "[1:2:3::4]");
    tt_assert(tor_addr_eq(&rs->ipv6_addr, &addr_ipv6));
    tt_int_op(rs->ipv6_orport,OP_EQ, 4711);
    tt_assert(rs->has_bandwidth);
    tt_assert(vrs->has_measured_bw);
    tt_int_op(rs->bandwidth_kb,OP_EQ, max_unmeasured_bw_kb * 2);
    tt_int_op(vrs->measured_bw_kb,OP_EQ, max_unmeasured_bw_kb * 2);
  } else if (tor_memeq(rs->identity_digest,
                       "\x33\x33\x33\x33\x33\x33\x33\x33\x33\x33"
                       "\x33\x33\x33\x33\x33\x33\x33\x33\x33\x33",
                       DIGEST_LEN)) {
    /*
     * Check the third routerstatus - unmeasured bandwidth above the clip
     * cutoff; this one should be clipped later on in the consensus, but
     * appears unclipped in the vote.
     */
    tt_assert(rs->has_bandwidth);
    tt_assert(!(vrs->has_measured_bw));
    tt_int_op(rs->bandwidth_kb,OP_EQ, max_unmeasured_bw_kb * 2);
    tt_int_op(vrs->measured_bw_kb,OP_EQ, 0);
  } else if (tor_memeq(rs->identity_digest,
                       "\x34\x34\x34\x34\x34\x34\x34\x34\x34\x34"
                       "\x34\x34\x34\x34\x34\x34\x34\x34\x34\x34",
                       DIGEST_LEN)) {
    /*
     * Check the fourth routerstatus - unmeasured bandwidth below the clip
     * cutoff; this one should not be clipped.
     */
    tt_assert(rs->has_bandwidth);
    tt_assert(!(vrs->has_measured_bw));
    tt_int_op(rs->bandwidth_kb,OP_EQ, max_unmeasured_bw_kb / 2);
    tt_int_op(vrs->measured_bw_kb,OP_EQ, 0);
  } else {
    tt_abort();
  }

 done:
  return;
}

/**
 * Test a consensus for v3_networkstatus_test
 */
static void
test_consensus_for_umbw(networkstatus_t *con, time_t now)
{
  (void)now;

  tt_assert(con);
  tt_ptr_op(con->cert, OP_EQ, NULL);
  // tt_assert(con->consensus_method >= MIN_METHOD_TO_CLIP_UNMEASURED_BW_KB);
  tt_int_op(con->consensus_method, OP_GE, 16);
  tt_int_op(4,OP_EQ, smartlist_len(con->routerstatus_list));
  /* There should be four listed routers; all voters saw the same in this */

 done:
  return;
}

/**
 * Test a router list entry for umbw test
 */
static void
test_routerstatus_for_umbw(routerstatus_t *rs, time_t now)
{
  tor_addr_t addr_ipv6;
  uint32_t max_unmeasured_bw_kb = (alternate_clip_bw > 0) ?
    alternate_clip_bw : DEFAULT_MAX_UNMEASURED_BW_KB;

  tt_assert(rs);

  /* There should be four listed routers, as constructed above */
  if (tor_memeq(rs->identity_digest,
                "\x3\x3\x3\x3\x3\x3\x3\x3\x3\x3"
                "\x3\x3\x3\x3\x3\x3\x3\x3\x3\x3",
                DIGEST_LEN)) {
    tt_mem_op(rs->identity_digest,OP_EQ,
               "\x3\x3\x3\x3\x3\x3\x3\x3\x3\x3"
               "\x3\x3\x3\x3\x3\x3\x3\x3\x3\x3",
               DIGEST_LEN);
    tt_mem_op(rs->descriptor_digest,OP_EQ, "NNNNNNNNNNNNNNNNNNNN", DIGEST_LEN);
    tt_assert(!rs->is_authority);
    tt_assert(!rs->is_exit);
    tt_assert(!rs->is_fast);
    tt_assert(!rs->is_possible_guard);
    tt_assert(!rs->is_stable);
    /* (If it wasn't running it wouldn't be here) */
    tt_assert(rs->is_flagged_running);
    tt_assert(!rs->is_valid);
    tt_assert(!rs->is_named);
    /* This one should have measured bandwidth below the clip cutoff */
    tt_assert(rs->has_bandwidth);
    tt_int_op(rs->bandwidth_kb,OP_EQ, max_unmeasured_bw_kb / 2);
    tt_assert(!(rs->bw_is_unmeasured));
  } else if (tor_memeq(rs->identity_digest,
                       "\x5\x5\x5\x5\x5\x5\x5\x5\x5\x5"
                       "\x5\x5\x5\x5\x5\x5\x5\x5\x5\x5",
                       DIGEST_LEN)) {
    /* This one showed up in 3 digests. Twice with ID 'M', once with 'Z'.  */
    tt_mem_op(rs->identity_digest,OP_EQ,
               "\x5\x5\x5\x5\x5\x5\x5\x5\x5\x5"
               "\x5\x5\x5\x5\x5\x5\x5\x5\x5\x5",
               DIGEST_LEN);
    tt_str_op(rs->nickname,OP_EQ, "router1");
    tt_mem_op(rs->descriptor_digest,OP_EQ, "MMMMMMMMMMMMMMMMMMMM", DIGEST_LEN);
    tt_int_op(rs->published_on,OP_EQ, now-1000);
    tt_int_op(rs->addr,OP_EQ, 0x99009901);
    tt_int_op(rs->or_port,OP_EQ, 443);
    tt_int_op(rs->dir_port,OP_EQ, 0);
    tor_addr_parse(&addr_ipv6, "[1:2:3::4]");
    tt_assert(tor_addr_eq(&rs->ipv6_addr, &addr_ipv6));
    tt_int_op(rs->ipv6_orport,OP_EQ, 4711);
    tt_assert(!rs->is_authority);
    tt_assert(rs->is_exit);
    tt_assert(rs->is_fast);
    tt_assert(rs->is_possible_guard);
    tt_assert(rs->is_stable);
    tt_assert(rs->is_flagged_running);
    tt_assert(rs->is_valid);
    tt_assert(!rs->is_named);
    /* This one should have measured bandwidth above the clip cutoff */
    tt_assert(rs->has_bandwidth);
    tt_int_op(rs->bandwidth_kb,OP_EQ, max_unmeasured_bw_kb * 2);
    tt_assert(!(rs->bw_is_unmeasured));
  } else if (tor_memeq(rs->identity_digest,
                "\x33\x33\x33\x33\x33\x33\x33\x33\x33\x33"
                "\x33\x33\x33\x33\x33\x33\x33\x33\x33\x33",
                DIGEST_LEN)) {
    /*
     * This one should have unmeasured bandwidth above the clip cutoff,
     * and so should be clipped
     */
    tt_assert(rs->has_bandwidth);
    tt_int_op(rs->bandwidth_kb,OP_EQ, max_unmeasured_bw_kb);
    tt_assert(rs->bw_is_unmeasured);
  } else if (tor_memeq(rs->identity_digest,
                "\x34\x34\x34\x34\x34\x34\x34\x34\x34\x34"
                "\x34\x34\x34\x34\x34\x34\x34\x34\x34\x34",
                DIGEST_LEN)) {
    /*
     * This one should have unmeasured bandwidth below the clip cutoff,
     * and so should not be clipped
     */
    tt_assert(rs->has_bandwidth);
    tt_int_op(rs->bandwidth_kb,OP_EQ, max_unmeasured_bw_kb / 2);
    tt_assert(rs->bw_is_unmeasured);
  } else {
    /* Weren't expecting this... */
    tt_abort();
  }

 done:
  return;
}

/**
 * Compute a consensus involving clipping unmeasured bandwidth with consensus
 * method 17; this uses the same test_a_networkstatus() function that the
 * v3_networkstatus test uses.
 */

static void
test_dir_clip_unmeasured_bw_kb(void *arg)
{
  /* Run the test with the default clip bandwidth */
  (void)arg;
  alternate_clip_bw = 0;
  test_a_networkstatus(gen_routerstatus_for_umbw,
                       vote_tweaks_for_umbw,
                       test_vrs_for_umbw,
                       test_consensus_for_umbw,
                       test_routerstatus_for_umbw);
}

/**
 * This version of test_dir_clip_unmeasured_bw_kb() uses a non-default choice
 * of clip bandwidth.
 */

static void
test_dir_clip_unmeasured_bw_kb_alt(void *arg)
{
  /*
   * Try a different one; this value is chosen so that the below-the-cutoff
   * unmeasured nodes the test uses, at alternate_clip_bw / 2, will be above
   * DEFAULT_MAX_UNMEASURED_BW_KB and if the consensus incorrectly uses that
   * cutoff it will fail the test.
   */
  (void)arg;
  alternate_clip_bw = 3 * DEFAULT_MAX_UNMEASURED_BW_KB;
  test_a_networkstatus(gen_routerstatus_for_umbw,
                       vote_tweaks_for_umbw,
                       test_vrs_for_umbw,
                       test_consensus_for_umbw,
                       test_routerstatus_for_umbw);
}

static void
test_dir_fmt_control_ns(void *arg)
{
  char *s = NULL;
  routerstatus_t rs;
  (void)arg;

  memset(&rs, 0, sizeof(rs));
  rs.published_on = 1364925198;
  strlcpy(rs.nickname, "TetsuoMilk", sizeof(rs.nickname));
  memcpy(rs.identity_digest, "Stately, plump Buck ", DIGEST_LEN);
  memcpy(rs.descriptor_digest, "Mulligan came up fro", DIGEST_LEN);
  rs.addr = 0x20304050;
  rs.or_port = 9001;
  rs.dir_port = 9002;
  rs.is_exit = 1;
  rs.is_fast = 1;
  rs.is_flagged_running = 1;
  rs.has_bandwidth = 1;
  rs.is_v2_dir = 1;
  rs.bandwidth_kb = 1000;

  s = networkstatus_getinfo_helper_single(&rs);
  tt_assert(s);
  tt_str_op(s, OP_EQ,
            "r TetsuoMilk U3RhdGVseSwgcGx1bXAgQnVjayA "
               "TXVsbGlnYW4gY2FtZSB1cCBmcm8 2013-04-02 17:53:18 "
               "32.48.64.80 9001 9002\n"
            "s Exit Fast Running V2Dir\n"
            "w Bandwidth=1000\n");

 done:
  tor_free(s);
}

static int mock_get_options_calls = 0;
static or_options_t *mock_options = NULL;

static void
reset_options(or_options_t *options, int *get_options_calls)
{
  memset(options, 0, sizeof(or_options_t));
  options->TestingTorNetwork = 1;

  *get_options_calls = 0;
}

static const or_options_t *
mock_get_options(void)
{
  ++mock_get_options_calls;
  tor_assert(mock_options);
  return mock_options;
}

static void
reset_routerstatus(routerstatus_t *rs,
                   const char *hex_identity_digest,
                   uint32_t ipv4_addr)
{
  memset(rs, 0, sizeof(routerstatus_t));
  base16_decode(rs->identity_digest, sizeof(rs->identity_digest),
                hex_identity_digest, HEX_DIGEST_LEN);
  /* A zero address matches everything, so the address needs to be set.
   * But the specific value is irrelevant. */
  rs->addr = ipv4_addr;
}

#define ROUTER_A_ID_STR    "AAAAAAAAAAAAAAAAAAAAAAAAAAAAAAAAAAAAAAAA"
#define ROUTER_A_IPV4      0xAA008801
#define ROUTER_B_ID_STR    "BBBBBBBBBBBBBBBBBBBBBBBBBBBBBBBBBBBBBBBB"
#define ROUTER_B_IPV4      0xBB008801

#define ROUTERSET_ALL_STR  "*"
#define ROUTERSET_A_STR    ROUTER_A_ID_STR
#define ROUTERSET_NONE_STR ""

/*
 * Test that dirserv_set_routerstatus_testing sets router flags correctly
 * Using "*"  sets flags on A and B
 * Using "A"  sets flags on A
 * Using ""   sets flags on Neither
 * If the router is not included:
 *   - if *Strict is set, the flag is set to 0,
 *   - otherwise, the flag is not modified. */
static void
test_dir_dirserv_set_routerstatus_testing(void *arg)
{
  (void)arg;

  /* Init options */
  mock_options = tor_malloc(sizeof(or_options_t));
  reset_options(mock_options, &mock_get_options_calls);

  MOCK(get_options, mock_get_options);

  /* Init routersets */
  routerset_t *routerset_all  = routerset_new();
  routerset_parse(routerset_all,  ROUTERSET_ALL_STR,  "All routers");

  routerset_t *routerset_a    = routerset_new();
  routerset_parse(routerset_a,    ROUTERSET_A_STR,    "Router A only");

  routerset_t *routerset_none = routerset_new();
  /* Routersets are empty when provided by routerset_new(),
   * so this is not strictly necessary */
  routerset_parse(routerset_none, ROUTERSET_NONE_STR, "No routers");

  /* Init routerstatuses */
  routerstatus_t *rs_a = tor_malloc(sizeof(routerstatus_t));
  reset_routerstatus(rs_a, ROUTER_A_ID_STR, ROUTER_A_IPV4);

  routerstatus_t *rs_b = tor_malloc(sizeof(routerstatus_t));
  reset_routerstatus(rs_b, ROUTER_B_ID_STR, ROUTER_B_IPV4);

  /* Sanity check that routersets correspond to routerstatuses.
   * Return values are {2, 3, 4} */

  /* We want 3 ("*" means match all addresses) */
  tt_int_op(routerset_contains_routerstatus(routerset_all, rs_a, 0), OP_EQ, 3);
  tt_int_op(routerset_contains_routerstatus(routerset_all, rs_b, 0), OP_EQ, 3);

  /* We want 4 (match id_digest [or nickname]) */
  tt_int_op(routerset_contains_routerstatus(routerset_a, rs_a, 0), OP_EQ, 4);
  tt_int_op(routerset_contains_routerstatus(routerset_a, rs_b, 0), OP_EQ, 0);

  tt_int_op(routerset_contains_routerstatus(routerset_none, rs_a, 0), OP_EQ,
            0);
  tt_int_op(routerset_contains_routerstatus(routerset_none, rs_b, 0), OP_EQ,
            0);

  /* Check that "*" sets flags on all routers: Exit
   * Check the flags aren't being confused with each other */
  reset_options(mock_options, &mock_get_options_calls);
  reset_routerstatus(rs_a, ROUTER_A_ID_STR, ROUTER_A_IPV4);
  reset_routerstatus(rs_b, ROUTER_B_ID_STR, ROUTER_B_IPV4);

  mock_options->TestingDirAuthVoteExit = routerset_all;
  mock_options->TestingDirAuthVoteExitIsStrict = 0;

  dirserv_set_routerstatus_testing(rs_a);
  tt_int_op(mock_get_options_calls, OP_EQ, 1);
  dirserv_set_routerstatus_testing(rs_b);
  tt_int_op(mock_get_options_calls, OP_EQ, 2);

  tt_uint_op(rs_a->is_exit, OP_EQ, 1);
  tt_uint_op(rs_b->is_exit, OP_EQ, 1);
  /* Be paranoid - check no other flags are set */
  tt_uint_op(rs_a->is_possible_guard, OP_EQ, 0);
  tt_uint_op(rs_b->is_possible_guard, OP_EQ, 0);
  tt_uint_op(rs_a->is_hs_dir, OP_EQ, 0);
  tt_uint_op(rs_b->is_hs_dir, OP_EQ, 0);

  /* Check that "*" sets flags on all routers: Guard & HSDir
   * Cover the remaining flags in one test */
  reset_options(mock_options, &mock_get_options_calls);
  reset_routerstatus(rs_a, ROUTER_A_ID_STR, ROUTER_A_IPV4);
  reset_routerstatus(rs_b, ROUTER_B_ID_STR, ROUTER_B_IPV4);

  mock_options->TestingDirAuthVoteGuard = routerset_all;
  mock_options->TestingDirAuthVoteGuardIsStrict = 0;
  mock_options->TestingDirAuthVoteHSDir = routerset_all;
  mock_options->TestingDirAuthVoteHSDirIsStrict = 0;

  dirserv_set_routerstatus_testing(rs_a);
  tt_int_op(mock_get_options_calls, OP_EQ, 1);
  dirserv_set_routerstatus_testing(rs_b);
  tt_int_op(mock_get_options_calls, OP_EQ, 2);

  tt_uint_op(rs_a->is_possible_guard, OP_EQ, 1);
  tt_uint_op(rs_b->is_possible_guard, OP_EQ, 1);
  tt_uint_op(rs_a->is_hs_dir, OP_EQ, 1);
  tt_uint_op(rs_b->is_hs_dir, OP_EQ, 1);
  /* Be paranoid - check exit isn't set */
  tt_uint_op(rs_a->is_exit, OP_EQ, 0);
  tt_uint_op(rs_b->is_exit, OP_EQ, 0);

  /* Check routerset A sets all flags on router A,
   * but leaves router B unmodified */
  reset_options(mock_options, &mock_get_options_calls);
  reset_routerstatus(rs_a, ROUTER_A_ID_STR, ROUTER_A_IPV4);
  reset_routerstatus(rs_b, ROUTER_B_ID_STR, ROUTER_B_IPV4);

  mock_options->TestingDirAuthVoteExit = routerset_a;
  mock_options->TestingDirAuthVoteExitIsStrict = 0;
  mock_options->TestingDirAuthVoteGuard = routerset_a;
  mock_options->TestingDirAuthVoteGuardIsStrict = 0;
  mock_options->TestingDirAuthVoteHSDir = routerset_a;
  mock_options->TestingDirAuthVoteHSDirIsStrict = 0;

  dirserv_set_routerstatus_testing(rs_a);
  tt_int_op(mock_get_options_calls, OP_EQ, 1);
  dirserv_set_routerstatus_testing(rs_b);
  tt_int_op(mock_get_options_calls, OP_EQ, 2);

  tt_uint_op(rs_a->is_exit, OP_EQ, 1);
  tt_uint_op(rs_b->is_exit, OP_EQ, 0);
  tt_uint_op(rs_a->is_possible_guard, OP_EQ, 1);
  tt_uint_op(rs_b->is_possible_guard, OP_EQ, 0);
  tt_uint_op(rs_a->is_hs_dir, OP_EQ, 1);
  tt_uint_op(rs_b->is_hs_dir, OP_EQ, 0);

  /* Check routerset A unsets all flags on router B when Strict is set */
  reset_options(mock_options, &mock_get_options_calls);
  reset_routerstatus(rs_b, ROUTER_B_ID_STR, ROUTER_B_IPV4);

  mock_options->TestingDirAuthVoteExit = routerset_a;
  mock_options->TestingDirAuthVoteExitIsStrict = 1;
  mock_options->TestingDirAuthVoteGuard = routerset_a;
  mock_options->TestingDirAuthVoteGuardIsStrict = 1;
  mock_options->TestingDirAuthVoteHSDir = routerset_a;
  mock_options->TestingDirAuthVoteHSDirIsStrict = 1;

  rs_b->is_exit = 1;
  rs_b->is_possible_guard = 1;
  rs_b->is_hs_dir = 1;

  dirserv_set_routerstatus_testing(rs_b);
  tt_int_op(mock_get_options_calls, OP_EQ, 1);

  tt_uint_op(rs_b->is_exit, OP_EQ, 0);
  tt_uint_op(rs_b->is_possible_guard, OP_EQ, 0);
  tt_uint_op(rs_b->is_hs_dir, OP_EQ, 0);

  /* Check routerset A doesn't modify flags on router B without Strict set */
  reset_options(mock_options, &mock_get_options_calls);
  reset_routerstatus(rs_b, ROUTER_B_ID_STR, ROUTER_B_IPV4);

  mock_options->TestingDirAuthVoteExit = routerset_a;
  mock_options->TestingDirAuthVoteExitIsStrict = 0;
  mock_options->TestingDirAuthVoteGuard = routerset_a;
  mock_options->TestingDirAuthVoteGuardIsStrict = 0;
  mock_options->TestingDirAuthVoteHSDir = routerset_a;
  mock_options->TestingDirAuthVoteHSDirIsStrict = 0;

  rs_b->is_exit = 1;
  rs_b->is_possible_guard = 1;
  rs_b->is_hs_dir = 1;

  dirserv_set_routerstatus_testing(rs_b);
  tt_int_op(mock_get_options_calls, OP_EQ, 1);

  tt_uint_op(rs_b->is_exit, OP_EQ, 1);
  tt_uint_op(rs_b->is_possible_guard, OP_EQ, 1);
  tt_uint_op(rs_b->is_hs_dir, OP_EQ, 1);

  /* Check the empty routerset zeroes all flags
   * on routers A & B with Strict set */
  reset_options(mock_options, &mock_get_options_calls);
  reset_routerstatus(rs_b, ROUTER_B_ID_STR, ROUTER_B_IPV4);

  mock_options->TestingDirAuthVoteExit = routerset_none;
  mock_options->TestingDirAuthVoteExitIsStrict = 1;
  mock_options->TestingDirAuthVoteGuard = routerset_none;
  mock_options->TestingDirAuthVoteGuardIsStrict = 1;
  mock_options->TestingDirAuthVoteHSDir = routerset_none;
  mock_options->TestingDirAuthVoteHSDirIsStrict = 1;

  rs_b->is_exit = 1;
  rs_b->is_possible_guard = 1;
  rs_b->is_hs_dir = 1;

  dirserv_set_routerstatus_testing(rs_b);
  tt_int_op(mock_get_options_calls, OP_EQ, 1);

  tt_uint_op(rs_b->is_exit, OP_EQ, 0);
  tt_uint_op(rs_b->is_possible_guard, OP_EQ, 0);
  tt_uint_op(rs_b->is_hs_dir, OP_EQ, 0);

  /* Check the empty routerset doesn't modify any flags
   * on A or B without Strict set */
  reset_options(mock_options, &mock_get_options_calls);
  reset_routerstatus(rs_a, ROUTER_A_ID_STR, ROUTER_A_IPV4);
  reset_routerstatus(rs_b, ROUTER_B_ID_STR, ROUTER_B_IPV4);

  mock_options->TestingDirAuthVoteExit = routerset_none;
  mock_options->TestingDirAuthVoteExitIsStrict = 0;
  mock_options->TestingDirAuthVoteGuard = routerset_none;
  mock_options->TestingDirAuthVoteGuardIsStrict = 0;
  mock_options->TestingDirAuthVoteHSDir = routerset_none;
  mock_options->TestingDirAuthVoteHSDirIsStrict = 0;

  rs_b->is_exit = 1;
  rs_b->is_possible_guard = 1;
  rs_b->is_hs_dir = 1;

  dirserv_set_routerstatus_testing(rs_a);
  tt_int_op(mock_get_options_calls, OP_EQ, 1);
  dirserv_set_routerstatus_testing(rs_b);
  tt_int_op(mock_get_options_calls, OP_EQ, 2);

  tt_uint_op(rs_a->is_exit, OP_EQ, 0);
  tt_uint_op(rs_a->is_possible_guard, OP_EQ, 0);
  tt_uint_op(rs_a->is_hs_dir, OP_EQ, 0);
  tt_uint_op(rs_b->is_exit, OP_EQ, 1);
  tt_uint_op(rs_b->is_possible_guard, OP_EQ, 1);
  tt_uint_op(rs_b->is_hs_dir, OP_EQ, 1);

 done:
  tor_free(mock_options);
  mock_options = NULL;

  UNMOCK(get_options);

  routerset_free(routerset_all);
  routerset_free(routerset_a);
  routerset_free(routerset_none);

  tor_free(rs_a);
  tor_free(rs_b);
}

static void
test_dir_http_handling(void *args)
{
  char *url = NULL;
  (void)args;

  /* Parse http url tests: */
  /* Good headers */
  tt_int_op(parse_http_url("GET /tor/a/b/c.txt HTTP/1.1\r\n"
                           "Host: example.com\r\n"
                           "User-Agent: Mozilla/5.0 (Windows;"
                           " U; Windows NT 6.1; en-US; rv:1.9.1.5)\r\n",
                           &url),OP_EQ, 0);
  tt_str_op(url,OP_EQ, "/tor/a/b/c.txt");
  tor_free(url);

  tt_int_op(parse_http_url("GET /tor/a/b/c.txt HTTP/1.0\r\n", &url),OP_EQ, 0);
  tt_str_op(url,OP_EQ, "/tor/a/b/c.txt");
  tor_free(url);

  tt_int_op(parse_http_url("GET /tor/a/b/c.txt HTTP/1.600\r\n", &url),
            OP_EQ, 0);
  tt_str_op(url,OP_EQ, "/tor/a/b/c.txt");
  tor_free(url);

  /* Should prepend '/tor/' to url if required */
  tt_int_op(parse_http_url("GET /a/b/c.txt HTTP/1.1\r\n"
                           "Host: example.com\r\n"
                           "User-Agent: Mozilla/5.0 (Windows;"
                           " U; Windows NT 6.1; en-US; rv:1.9.1.5)\r\n",
                           &url),OP_EQ, 0);
  tt_str_op(url,OP_EQ, "/tor/a/b/c.txt");
  tor_free(url);

  /* Bad headers -- no HTTP/1.x*/
  tt_int_op(parse_http_url("GET /a/b/c.txt\r\n"
                           "Host: example.com\r\n"
                           "User-Agent: Mozilla/5.0 (Windows;"
                           " U; Windows NT 6.1; en-US; rv:1.9.1.5)\r\n",
                           &url),OP_EQ, -1);
  tt_ptr_op(url, OP_EQ, NULL);

  /* Bad headers */
  tt_int_op(parse_http_url("GET /a/b/c.txt\r\n"
                           "Host: example.com\r\n"
                           "User-Agent: Mozilla/5.0 (Windows;"
                           " U; Windows NT 6.1; en-US; rv:1.9.1.5)\r\n",
                           &url),OP_EQ, -1);
  tt_ptr_op(url, OP_EQ, NULL);

  tt_int_op(parse_http_url("GET /tor/a/b/c.txt", &url),OP_EQ, -1);
  tt_ptr_op(url, OP_EQ, NULL);

  tt_int_op(parse_http_url("GET /tor/a/b/c.txt HTTP/1.1", &url),OP_EQ, -1);
  tt_ptr_op(url, OP_EQ, NULL);

  tt_int_op(parse_http_url("GET /tor/a/b/c.txt HTTP/1.1x\r\n", &url),
            OP_EQ, -1);
  tt_ptr_op(url, OP_EQ, NULL);

  tt_int_op(parse_http_url("GET /tor/a/b/c.txt HTTP/1.", &url),OP_EQ, -1);
  tt_ptr_op(url, OP_EQ, NULL);

  tt_int_op(parse_http_url("GET /tor/a/b/c.txt HTTP/1.\r", &url),OP_EQ, -1);
  tt_ptr_op(url, OP_EQ, NULL);

 done:
  tor_free(url);
}

static void
test_dir_purpose_needs_anonymity_returns_true_by_default(void *arg)
{
  (void)arg;

  tor_capture_bugs_(1);
  setup_full_capture_of_logs(LOG_WARN);
  tt_int_op(1, OP_EQ, purpose_needs_anonymity(0, 0, NULL));
  tt_int_op(1, OP_EQ, smartlist_len(tor_get_captured_bug_log_()));
  expect_single_log_msg_containing("Called with dir_purpose=0");

  tor_end_capture_bugs_();
 done:
  tor_end_capture_bugs_();
  teardown_capture_of_logs();
}

static void
test_dir_purpose_needs_anonymity_returns_true_for_bridges(void *arg)
{
  (void)arg;

  tt_int_op(1, OP_EQ, purpose_needs_anonymity(0, ROUTER_PURPOSE_BRIDGE, NULL));
  tt_int_op(1, OP_EQ, purpose_needs_anonymity(0, ROUTER_PURPOSE_BRIDGE,
                                           "foobar"));
  tt_int_op(1, OP_EQ,
            purpose_needs_anonymity(DIR_PURPOSE_HAS_FETCHED_RENDDESC_V2,
                                    ROUTER_PURPOSE_BRIDGE, NULL));
 done: ;
}

static void
test_dir_purpose_needs_anonymity_returns_false_for_own_bridge_desc(void *arg)
{
  (void)arg;
  tt_int_op(0, OP_EQ, purpose_needs_anonymity(DIR_PURPOSE_FETCH_SERVERDESC,
                                           ROUTER_PURPOSE_BRIDGE,
                                           "authority.z"));
 done: ;
}

static void
test_dir_purpose_needs_anonymity_returns_true_for_sensitive_purpose(void *arg)
{
  (void)arg;

  tt_int_op(1, OP_EQ, purpose_needs_anonymity(
                    DIR_PURPOSE_HAS_FETCHED_RENDDESC_V2,
                    ROUTER_PURPOSE_GENERAL, NULL));
  tt_int_op(1, OP_EQ, purpose_needs_anonymity(
                    DIR_PURPOSE_UPLOAD_RENDDESC_V2, 0,  NULL));
  tt_int_op(1, OP_EQ, purpose_needs_anonymity(
                    DIR_PURPOSE_FETCH_RENDDESC_V2, 0, NULL));
 done: ;
}

static void
test_dir_purpose_needs_anonymity_ret_false_for_non_sensitive_conn(void *arg)
{
  (void)arg;

  tt_int_op(0, OP_EQ, purpose_needs_anonymity(DIR_PURPOSE_UPLOAD_DIR,
                                           ROUTER_PURPOSE_GENERAL, NULL));
  tt_int_op(0, OP_EQ,
            purpose_needs_anonymity(DIR_PURPOSE_UPLOAD_VOTE, 0, NULL));
  tt_int_op(0, OP_EQ,
            purpose_needs_anonymity(DIR_PURPOSE_UPLOAD_SIGNATURES, 0, NULL));
  tt_int_op(0, OP_EQ,
            purpose_needs_anonymity(DIR_PURPOSE_FETCH_STATUS_VOTE, 0, NULL));
  tt_int_op(0, OP_EQ, purpose_needs_anonymity(
                    DIR_PURPOSE_FETCH_DETACHED_SIGNATURES, 0, NULL));
  tt_int_op(0, OP_EQ,
            purpose_needs_anonymity(DIR_PURPOSE_FETCH_CONSENSUS, 0, NULL));
  tt_int_op(0, OP_EQ,
            purpose_needs_anonymity(DIR_PURPOSE_FETCH_CERTIFICATE, 0, NULL));
  tt_int_op(0, OP_EQ,
            purpose_needs_anonymity(DIR_PURPOSE_FETCH_SERVERDESC, 0, NULL));
  tt_int_op(0, OP_EQ,
            purpose_needs_anonymity(DIR_PURPOSE_FETCH_EXTRAINFO, 0, NULL));
  tt_int_op(0, OP_EQ,
            purpose_needs_anonymity(DIR_PURPOSE_FETCH_MICRODESC, 0, NULL));
  done: ;
}

static void
test_dir_fetch_type(void *arg)
{
  (void)arg;

  tt_int_op(dir_fetch_type(DIR_PURPOSE_FETCH_EXTRAINFO, ROUTER_PURPOSE_BRIDGE,
                           NULL), OP_EQ, EXTRAINFO_DIRINFO | BRIDGE_DIRINFO);
  tt_int_op(dir_fetch_type(DIR_PURPOSE_FETCH_EXTRAINFO, ROUTER_PURPOSE_GENERAL,
                           NULL), OP_EQ, EXTRAINFO_DIRINFO | V3_DIRINFO);

  tt_int_op(dir_fetch_type(DIR_PURPOSE_FETCH_SERVERDESC, ROUTER_PURPOSE_BRIDGE,
                           NULL), OP_EQ, BRIDGE_DIRINFO);
  tt_int_op(dir_fetch_type(DIR_PURPOSE_FETCH_SERVERDESC,
                           ROUTER_PURPOSE_GENERAL, NULL), OP_EQ, V3_DIRINFO);

  tt_int_op(dir_fetch_type(DIR_PURPOSE_FETCH_STATUS_VOTE,
                           ROUTER_PURPOSE_GENERAL, NULL), OP_EQ, V3_DIRINFO);
  tt_int_op(dir_fetch_type(DIR_PURPOSE_FETCH_DETACHED_SIGNATURES,
                           ROUTER_PURPOSE_GENERAL, NULL), OP_EQ, V3_DIRINFO);
  tt_int_op(dir_fetch_type(DIR_PURPOSE_FETCH_CERTIFICATE,
                           ROUTER_PURPOSE_GENERAL, NULL), OP_EQ, V3_DIRINFO);

  tt_int_op(dir_fetch_type(DIR_PURPOSE_FETCH_CONSENSUS, ROUTER_PURPOSE_GENERAL,
                           "microdesc"), OP_EQ, V3_DIRINFO|MICRODESC_DIRINFO);
  tt_int_op(dir_fetch_type(DIR_PURPOSE_FETCH_CONSENSUS, ROUTER_PURPOSE_GENERAL,
                           NULL), OP_EQ, V3_DIRINFO);

  tt_int_op(dir_fetch_type(DIR_PURPOSE_FETCH_MICRODESC, ROUTER_PURPOSE_GENERAL,
                           NULL), OP_EQ, MICRODESC_DIRINFO);

  /* This will give a warning, because this function isn't supposed to be
   * used for HS descriptors. */
  setup_full_capture_of_logs(LOG_WARN);
  tt_int_op(dir_fetch_type(DIR_PURPOSE_FETCH_RENDDESC_V2,
                           ROUTER_PURPOSE_GENERAL, NULL), OP_EQ, NO_DIRINFO);
  expect_single_log_msg_containing("Unexpected purpose");
 done:
  teardown_capture_of_logs();
}

static void
test_dir_packages(void *arg)
{
  smartlist_t *votes = smartlist_new();
  char *res = NULL;
  (void)arg;

#define BAD(s) \
  tt_int_op(0, OP_EQ, validate_recommended_package_line(s));
#define GOOD(s) \
  tt_int_op(1, OP_EQ, validate_recommended_package_line(s));
  GOOD("tor 0.2.6.3-alpha "
       "http://torproject.example.com/dist/tor-0.2.6.3-alpha.tar.gz "
       "sha256=sssdlkfjdsklfjdskfljasdklfj");
  GOOD("tor 0.2.6.3-alpha "
       "http://torproject.example.com/dist/tor-0.2.6.3-alpha.tar.gz "
       "sha256=sssdlkfjdsklfjdskfljasdklfj blake2b=fred");
  BAD("tor 0.2.6.3-alpha "
       "http://torproject.example.com/dist/tor-0.2.6.3-alpha.tar.gz "
       "sha256=sssdlkfjdsklfjdskfljasdklfj=");
  BAD("tor 0.2.6.3-alpha "
       "http://torproject.example.com/dist/tor-0.2.6.3-alpha.tar.gz "
       "sha256=sssdlkfjdsklfjdskfljasdklfj blake2b");
  BAD("tor 0.2.6.3-alpha "
       "http://torproject.example.com/dist/tor-0.2.6.3-alpha.tar.gz ");
  BAD("tor 0.2.6.3-alpha "
       "http://torproject.example.com/dist/tor-0.2.6.3-alpha.tar.gz");
  BAD("tor 0.2.6.3-alpha ");
  BAD("tor 0.2.6.3-alpha");
  BAD("tor ");
  BAD("tor");
  BAD("");
  BAD("=foobar sha256="
      "3c179f46ca77069a6a0bac70212a9b3b838b2f66129cb52d568837fc79d8fcc7");
  BAD("= = sha256="
      "3c179f46ca77069a6a0bac70212a9b3b838b2f66129cb52d568837fc79d8fcc7");

  BAD("sha512= sha256="
      "3c179f46ca77069a6a0bac70212a9b3b838b2f66129cb52d568837fc79d8fcc7");

  smartlist_add(votes, tor_malloc_zero(sizeof(networkstatus_t)));
  smartlist_add(votes, tor_malloc_zero(sizeof(networkstatus_t)));
  smartlist_add(votes, tor_malloc_zero(sizeof(networkstatus_t)));
  smartlist_add(votes, tor_malloc_zero(sizeof(networkstatus_t)));
  smartlist_add(votes, tor_malloc_zero(sizeof(networkstatus_t)));
  smartlist_add(votes, tor_malloc_zero(sizeof(networkstatus_t)));
  SMARTLIST_FOREACH(votes, networkstatus_t *, ns,
                    ns->package_lines = smartlist_new());

#define ADD(i, s)                                                       \
  smartlist_add(((networkstatus_t*)smartlist_get(votes, (i)))->package_lines, \
                (void*)(s));

  /* Only one vote for this one. */
  ADD(4, "cisco 99z http://foobar.example.com/ sha256=blahblah");

  /* Only two matching entries for this one, but 3 voters */
  ADD(1, "mystic 99y http://barfoo.example.com/ sha256=blahblah");
  ADD(3, "mystic 99y http://foobar.example.com/ sha256=blahblah");
  ADD(4, "mystic 99y http://foobar.example.com/ sha256=blahblah");

  /* Only two matching entries for this one, but at least 4 voters */
  ADD(1, "mystic 99p http://barfoo.example.com/ sha256=ggggggg");
  ADD(3, "mystic 99p http://foobar.example.com/ sha256=blahblah");
  ADD(4, "mystic 99p http://foobar.example.com/ sha256=blahblah");
  ADD(5, "mystic 99p http://foobar.example.com/ sha256=ggggggg");

  /* This one has only invalid votes. */
  ADD(0, "haffenreffer 1.2 http://foobar.example.com/ sha256");
  ADD(1, "haffenreffer 1.2 http://foobar.example.com/ ");
  ADD(2, "haffenreffer 1.2 ");
  ADD(3, "haffenreffer ");
  ADD(4, "haffenreffer");

  /* Three matching votes for this; it should actually go in! */
  ADD(2, "element 0.66.1 http://quux.example.com/ sha256=abcdef");
  ADD(3, "element 0.66.1 http://quux.example.com/ sha256=abcdef");
  ADD(4, "element 0.66.1 http://quux.example.com/ sha256=abcdef");
  ADD(1, "element 0.66.1 http://quum.example.com/ sha256=abcdef");
  ADD(0, "element 0.66.1 http://quux.example.com/ sha256=abcde");

  /* Three votes for A, three votes for B */
  ADD(0, "clownshoes 22alpha1 http://quumble.example.com/ blake2=foob");
  ADD(1, "clownshoes 22alpha1 http://quumble.example.com/ blake2=foob");
  ADD(2, "clownshoes 22alpha1 http://quumble.example.com/ blake2=foob");
  ADD(3, "clownshoes 22alpha1 http://quumble.example.com/ blake2=fooz");
  ADD(4, "clownshoes 22alpha1 http://quumble.example.com/ blake2=fooz");
  ADD(5, "clownshoes 22alpha1 http://quumble.example.com/ blake2=fooz");

  /* Three votes for A, two votes for B */
  ADD(1, "clownshoes 22alpha3 http://quumble.example.com/ blake2=foob");
  ADD(2, "clownshoes 22alpha3 http://quumble.example.com/ blake2=foob");
  ADD(3, "clownshoes 22alpha3 http://quumble.example.com/ blake2=fooz");
  ADD(4, "clownshoes 22alpha3 http://quumble.example.com/ blake2=fooz");
  ADD(5, "clownshoes 22alpha3 http://quumble.example.com/ blake2=fooz");

  /* Four votes for A, two for B. */
  ADD(0, "clownshoes 22alpha4 http://quumble.example.com/ blake2=foob");
  ADD(1, "clownshoes 22alpha4 http://quumble.example.com/ blake2=foob");
  ADD(2, "clownshoes 22alpha4 http://quumble.example.cam/ blake2=fooa");
  ADD(3, "clownshoes 22alpha4 http://quumble.example.cam/ blake2=fooa");
  ADD(4, "clownshoes 22alpha4 http://quumble.example.cam/ blake2=fooa");
  ADD(5, "clownshoes 22alpha4 http://quumble.example.cam/ blake2=fooa");

  /* Five votes for A ... all from the same authority.  Three for B. */
  ADD(0, "cbc 99.1.11.1.1 http://example.com/cbc/ cubehash=ahooy sha512=m");
  ADD(1, "cbc 99.1.11.1.1 http://example.com/cbc/ cubehash=ahooy sha512=m");
  ADD(3, "cbc 99.1.11.1.1 http://example.com/cbc/ cubehash=ahooy sha512=m");
  ADD(2, "cbc 99.1.11.1.1 http://example.com/ cubehash=ahooy");
  ADD(2, "cbc 99.1.11.1.1 http://example.com/ cubehash=ahooy");
  ADD(2, "cbc 99.1.11.1.1 http://example.com/ cubehash=ahooy");
  ADD(2, "cbc 99.1.11.1.1 http://example.com/ cubehash=ahooy");
  ADD(2, "cbc 99.1.11.1.1 http://example.com/ cubehash=ahooy");

  /* As above but new replaces old: no two match. */
  ADD(0, "cbc 99.1.11.1.2 http://example.com/cbc/ cubehash=ahooy sha512=m");
  ADD(1, "cbc 99.1.11.1.2 http://example.com/cbc/ cubehash=ahooy sha512=m");
  ADD(1, "cbc 99.1.11.1.2 http://example.com/cbc/x cubehash=ahooy sha512=m");
  ADD(2, "cbc 99.1.11.1.2 http://example.com/cbc/ cubehash=ahooy sha512=m");
  ADD(2, "cbc 99.1.11.1.2 http://example.com/ cubehash=ahooy");
  ADD(2, "cbc 99.1.11.1.2 http://example.com/ cubehash=ahooy");
  ADD(2, "cbc 99.1.11.1.2 http://example.com/ cubehash=ahooy");
  ADD(2, "cbc 99.1.11.1.2 http://example.com/ cubehash=ahooy");
  ADD(2, "cbc 99.1.11.1.2 http://example.com/ cubehash=ahooy");

  res = compute_consensus_package_lines(votes);
  tt_assert(res);
  tt_str_op(res, OP_EQ,
    "package cbc 99.1.11.1.1 http://example.com/cbc/ cubehash=ahooy sha512=m\n"
    "package clownshoes 22alpha3 http://quumble.example.com/ blake2=fooz\n"
    "package clownshoes 22alpha4 http://quumble.example.cam/ blake2=fooa\n"
    "package element 0.66.1 http://quux.example.com/ sha256=abcdef\n"
    "package mystic 99y http://foobar.example.com/ sha256=blahblah\n"
            );

#undef ADD
#undef BAD
#undef GOOD
 done:
  SMARTLIST_FOREACH(votes, networkstatus_t *, ns,
                    { smartlist_free(ns->package_lines); tor_free(ns); });
  smartlist_free(votes);
  tor_free(res);
}

static void
test_dir_download_status_schedule(void *arg)
{
  (void)arg;
  download_status_t dls_failure = { 0, 0, 0, DL_SCHED_GENERIC,
                                             DL_WANT_AUTHORITY,
                                             DL_SCHED_INCREMENT_FAILURE,
                                             DL_SCHED_DETERMINISTIC, 0, 0 };
  download_status_t dls_attempt = { 0, 0, 0, DL_SCHED_CONSENSUS,
                                             DL_WANT_ANY_DIRSERVER,
                                             DL_SCHED_INCREMENT_ATTEMPT,
                                             DL_SCHED_DETERMINISTIC, 0, 0 };
  download_status_t dls_bridge  = { 0, 0, 0, DL_SCHED_BRIDGE,
                                             DL_WANT_AUTHORITY,
                                             DL_SCHED_INCREMENT_FAILURE,
                                             DL_SCHED_DETERMINISTIC, 0, 0 };
  int increment = -1;
  int expected_increment = -1;
  time_t current_time = time(NULL);
  int delay1 = -1;
  int delay2 = -1;
  smartlist_t *schedule = smartlist_new();

  /* Make a dummy schedule */
  smartlist_add(schedule, (void *)&delay1);
  smartlist_add(schedule, (void *)&delay2);

  /* check a range of values */
  delay1 = 1000;
  increment = download_status_schedule_get_delay(&dls_failure,
                                                 schedule,
                                                 0, INT_MAX,
                                                 TIME_MIN);
  expected_increment = delay1;
  tt_assert(increment == expected_increment);
  tt_assert(dls_failure.next_attempt_at == TIME_MIN + expected_increment);

  delay1 = INT_MAX;
  increment =  download_status_schedule_get_delay(&dls_failure,
                                                  schedule,
                                                  0, INT_MAX,
                                                  -1);
  expected_increment = delay1;
  tt_assert(increment == expected_increment);
  tt_assert(dls_failure.next_attempt_at == TIME_MAX);

  delay1 = 0;
  increment = download_status_schedule_get_delay(&dls_attempt,
                                                 schedule,
                                                 0, INT_MAX,
                                                 0);
  expected_increment = delay1;
  tt_assert(increment == expected_increment);
  tt_assert(dls_attempt.next_attempt_at == 0 + expected_increment);

  delay1 = 1000;
  increment = download_status_schedule_get_delay(&dls_attempt,
                                                 schedule,
                                                 0, INT_MAX,
                                                 1);
  expected_increment = delay1;
  tt_assert(increment == expected_increment);
  tt_assert(dls_attempt.next_attempt_at == 1 + expected_increment);

  delay1 = INT_MAX;
  increment = download_status_schedule_get_delay(&dls_bridge,
                                                 schedule,
                                                 0, INT_MAX,
                                                 current_time);
  expected_increment = delay1;
  tt_assert(increment == expected_increment);
  tt_assert(dls_bridge.next_attempt_at == TIME_MAX);

  delay1 = 1;
  increment = download_status_schedule_get_delay(&dls_bridge,
                                                 schedule,
                                                 0, INT_MAX,
                                                 TIME_MAX);
  expected_increment = delay1;
  tt_assert(increment == expected_increment);
  tt_assert(dls_bridge.next_attempt_at == TIME_MAX);

  /* see what happens when we reach the end */
  dls_attempt.n_download_attempts++;
  dls_bridge.n_download_failures++;

  delay2 = 100;
  increment = download_status_schedule_get_delay(&dls_attempt,
                                                 schedule,
                                                 0, INT_MAX,
                                                 current_time);
  expected_increment = delay2;
  tt_assert(increment == expected_increment);
  tt_assert(dls_attempt.next_attempt_at == current_time + delay2);

  delay2 = 1;
  increment = download_status_schedule_get_delay(&dls_bridge,
                                                 schedule,
                                                 0, INT_MAX,
                                                 current_time);
  expected_increment = delay2;
  tt_assert(increment == expected_increment);
  tt_assert(dls_bridge.next_attempt_at == current_time + delay2);

  /* see what happens when we try to go off the end */
  dls_attempt.n_download_attempts++;
  dls_bridge.n_download_failures++;

  delay2 = 5;
  increment = download_status_schedule_get_delay(&dls_attempt,
                                                 schedule,
                                                 0, INT_MAX,
                                                 current_time);
  expected_increment = delay2;
  tt_assert(increment == expected_increment);
  tt_assert(dls_attempt.next_attempt_at == current_time + delay2);

  delay2 = 17;
  increment = download_status_schedule_get_delay(&dls_bridge,
                                                 schedule,
                                                 0, INT_MAX,
                                                 current_time);
  expected_increment = delay2;
  tt_assert(increment == expected_increment);
  tt_assert(dls_bridge.next_attempt_at == current_time + delay2);

  /* see what happens when we reach IMPOSSIBLE_TO_DOWNLOAD */
  dls_attempt.n_download_attempts = IMPOSSIBLE_TO_DOWNLOAD;
  dls_bridge.n_download_failures = IMPOSSIBLE_TO_DOWNLOAD;

  delay2 = 35;
  increment = download_status_schedule_get_delay(&dls_attempt,
                                                 schedule,
                                                 0, INT_MAX,
                                                 current_time);
  expected_increment = INT_MAX;
  tt_assert(increment == expected_increment);
  tt_assert(dls_attempt.next_attempt_at == TIME_MAX);

  delay2 = 99;
  increment = download_status_schedule_get_delay(&dls_bridge,
                                                 schedule,
                                                 0, INT_MAX,
                                                 current_time);
  expected_increment = INT_MAX;
  tt_assert(increment == expected_increment);
  tt_assert(dls_bridge.next_attempt_at == TIME_MAX);

 done:
  /* the pointers in schedule are allocated on the stack */
  smartlist_free(schedule);
}

static void
download_status_random_backoff_helper(int min_delay, int max_delay)
{
  download_status_t dls_random =
    { 0, 0, 0, DL_SCHED_GENERIC, DL_WANT_AUTHORITY,
               DL_SCHED_INCREMENT_FAILURE, DL_SCHED_RANDOM_EXPONENTIAL, 0, 0 };
  int increment = -1;
  int old_increment = -1;
  time_t current_time = time(NULL);
  const int exponent = DIR_DEFAULT_RANDOM_MULTIPLIER + 1;

  /* Check the random backoff cases */
<<<<<<< HEAD
=======
  old_increment = 0;
  int n_attempts = 0;
>>>>>>> cb29687e
  do {
    increment = download_status_schedule_get_delay(&dls_random,
                                                   NULL,
                                                   min_delay, max_delay,
                                                   current_time);

    log_debug(LD_DIR, "Min: %d, Max: %d, Inc: %d, Old Inc: %d",
              min_delay, max_delay, increment, old_increment);

    /* Regression test for 20534 and friends
     * increment must always increase after the first */
    if (dls_random.last_backoff_position > 0 && max_delay > 0) {
      /* Always increment the exponential backoff */
      tt_int_op(increment, OP_GE, 1);
    }

    /* Test */
    tt_int_op(increment, OP_GE, min_delay);
    tt_int_op(increment, OP_LE, max_delay);
<<<<<<< HEAD
    if (dls_random.last_backoff_position == 0) {
      /* regression tests for 17750
       * Always use the minimum delay for the first increment */
      tt_int_op(increment, OP_EQ, min_delay);
    } else {
      /* It's times like these I'd love a good saturating arithmetic
       * implementation */
      int min_inc = INT_MAX;
      if (old_increment <= INT_MAX - 1) {
        min_inc = old_increment + 1;
      }

      int max_inc = INT_MAX;
      if (old_increment <= (INT_MAX - 1)/exponent) {
        max_inc = (exponent * old_increment) + 1;
      }

      /* Regression test for 20534 and friends:
       * increment must always increase after the first */
      tt_int_op(increment, OP_GE, min_inc);
      /* We at most quadruple, and always add one */
      tt_int_op(increment, OP_LE, max_inc);
    }
=======

    if (old_increment)
      tt_int_op(increment, OP_LE, old_increment * 3);
>>>>>>> cb29687e

    /* Advance */
    ++(dls_random.n_download_attempts);
    ++(dls_random.n_download_failures);

    /* Try another maybe */
    old_increment = increment;
<<<<<<< HEAD
    if (increment >= max_delay)
      current_time += increment;

  } while (increment < max_delay);
=======
  } while (increment < max_delay && ++n_attempts < 1000);
>>>>>>> cb29687e

 done:
  return;
}

static void
<<<<<<< HEAD
test_dir_download_status_random_backoff(void *arg)
{
  (void)arg;

  /* Do a standard test */
  download_status_random_backoff_helper(0, 1000000);
  /* Regression test for 20534 and friends:
   * try tighter bounds */
  download_status_random_backoff_helper(0, 100);
  /* regression tests for 17750: initial delay */
  download_status_random_backoff_helper(10, 1000);
  download_status_random_backoff_helper(20, 30);

  /* Pathological cases */
  download_status_random_backoff_helper(0, 0);
  download_status_random_backoff_helper(1, 1);
  download_status_random_backoff_helper(0, INT_MAX);
  download_status_random_backoff_helper(INT_MAX/2, INT_MAX);
=======
test_dir_download_status_random_backoff_ranges(void *arg)
{
  (void)arg;
  int lo, hi;
  next_random_exponential_delay_range(&lo, &hi, 0, 10);
  tt_int_op(lo, OP_EQ, 10);
  tt_int_op(hi, OP_EQ, 11);

  next_random_exponential_delay_range(&lo, &hi, 6, 10);
  tt_int_op(lo, OP_EQ, 10);
  tt_int_op(hi, OP_EQ, 6*3);

  next_random_exponential_delay_range(&lo, &hi, 13, 10);
  tt_int_op(lo, OP_EQ, 10);
  tt_int_op(hi, OP_EQ, 13 * 3);

  next_random_exponential_delay_range(&lo, &hi, 37, 10);
  tt_int_op(lo, OP_EQ, 10);
  tt_int_op(hi, OP_EQ, 111);

  next_random_exponential_delay_range(&lo, &hi, 123, 10);
  tt_int_op(lo, OP_EQ, 10);
  tt_int_op(hi, OP_EQ, 369);

  next_random_exponential_delay_range(&lo, &hi, INT_MAX-5, 10);
  tt_int_op(lo, OP_EQ, 10);
  tt_int_op(hi, OP_EQ, INT_MAX);
 done:
  ;
>>>>>>> cb29687e
}

static void
test_dir_download_status_increment(void *arg)
{
  (void)arg;
  download_status_t dls_failure = { 0, 0, 0, DL_SCHED_GENERIC,
    DL_WANT_AUTHORITY,
    DL_SCHED_INCREMENT_FAILURE,
    DL_SCHED_DETERMINISTIC, 0, 0 };
  download_status_t dls_attempt = { 0, 0, 0, DL_SCHED_BRIDGE,
    DL_WANT_ANY_DIRSERVER,
    DL_SCHED_INCREMENT_ATTEMPT,
    DL_SCHED_DETERMINISTIC, 0, 0 };
  download_status_t dls_exp = { 0, 0, 0, DL_SCHED_GENERIC,
    DL_WANT_ANY_DIRSERVER,
    DL_SCHED_INCREMENT_ATTEMPT,
    DL_SCHED_RANDOM_EXPONENTIAL, 0, 0 };
  int no_delay = 0;
  int delay0 = -1;
  int delay1 = -1;
  int delay2 = -1;
  smartlist_t *schedule = smartlist_new();
  smartlist_t *schedule_no_initial_delay = smartlist_new();
  or_options_t test_options;
  time_t next_at = TIME_MAX;
  time_t current_time = time(NULL);

  /* Provide some values for the schedules */
  delay0 = 10;
  delay1 = 99;
  delay2 = 20;

  /* Make the schedules */
  smartlist_add(schedule, (void *)&delay0);
  smartlist_add(schedule, (void *)&delay1);
  smartlist_add(schedule, (void *)&delay2);

  smartlist_add(schedule_no_initial_delay, (void *)&no_delay);
  smartlist_add(schedule_no_initial_delay, (void *)&delay1);
  smartlist_add(schedule_no_initial_delay, (void *)&delay2);

  /* Put it in the options */
  mock_options = &test_options;
  reset_options(mock_options, &mock_get_options_calls);
  mock_options->TestingBridgeBootstrapDownloadSchedule = schedule;
  mock_options->TestingClientDownloadSchedule = schedule;

  MOCK(get_options, mock_get_options);

  /* Check that the initial value of the schedule is the first value used,
   * whether or not it was reset before being used */

  /* regression test for 17750: no initial delay */
  mock_options->TestingClientDownloadSchedule = schedule_no_initial_delay;
  mock_get_options_calls = 0;
  /* we really want to test that it's equal to time(NULL) + delay0, but that's
   * an unrealiable test, because time(NULL) might change. */
  tt_assert(download_status_get_next_attempt_at(&dls_failure)
            >= current_time + no_delay);
  tt_assert(download_status_get_next_attempt_at(&dls_failure)
            != TIME_MAX);
  tt_int_op(download_status_get_n_failures(&dls_failure), OP_EQ, 0);
  tt_int_op(download_status_get_n_attempts(&dls_failure), OP_EQ, 0);
  tt_int_op(mock_get_options_calls, OP_GE, 1);

  /* regression test for 17750: initial delay */
  mock_options->TestingClientDownloadSchedule = schedule;
  mock_get_options_calls = 0;
  /* we really want to test that it's equal to time(NULL) + delay0, but that's
   * an unrealiable test, because time(NULL) might change. */
  tt_assert(download_status_get_next_attempt_at(&dls_failure)
            >= current_time + delay0);
  tt_assert(download_status_get_next_attempt_at(&dls_failure)
            != TIME_MAX);
  tt_int_op(download_status_get_n_failures(&dls_failure), OP_EQ, 0);
  tt_int_op(download_status_get_n_attempts(&dls_failure), OP_EQ, 0);
  tt_int_op(mock_get_options_calls, OP_GE, 1);

  /* regression test for 17750: exponential, no initial delay */
  mock_options->TestingClientDownloadSchedule = schedule_no_initial_delay;
  mock_get_options_calls = 0;
  /* we really want to test that it's equal to time(NULL) + delay0, but that's
   * an unrealiable test, because time(NULL) might change. */
  tt_assert(download_status_get_next_attempt_at(&dls_exp)
            >= current_time + no_delay);
  tt_assert(download_status_get_next_attempt_at(&dls_exp)
            != TIME_MAX);
  tt_int_op(download_status_get_n_failures(&dls_exp), OP_EQ, 0);
  tt_int_op(download_status_get_n_attempts(&dls_exp), OP_EQ, 0);
  tt_int_op(mock_get_options_calls, OP_GE, 1);

  /* regression test for 17750: exponential, initial delay */
  mock_options->TestingClientDownloadSchedule = schedule;
  mock_get_options_calls = 0;
  /* we really want to test that it's equal to time(NULL) + delay0, but that's
   * an unrealiable test, because time(NULL) might change. */
  tt_assert(download_status_get_next_attempt_at(&dls_exp)
            >= current_time + delay0);
  tt_assert(download_status_get_next_attempt_at(&dls_exp)
            != TIME_MAX);
  tt_int_op(download_status_get_n_failures(&dls_exp), OP_EQ, 0);
  tt_int_op(download_status_get_n_attempts(&dls_exp), OP_EQ, 0);
  tt_int_op(mock_get_options_calls, OP_GE, 1);

  /* Check that a failure reset works */
  mock_get_options_calls = 0;
  download_status_reset(&dls_failure);
  /* we really want to test that it's equal to time(NULL) + delay0, but that's
   * an unrealiable test, because time(NULL) might change. */
  tt_assert(download_status_get_next_attempt_at(&dls_failure)
            >= current_time + delay0);
  tt_assert(download_status_get_next_attempt_at(&dls_failure)
            != TIME_MAX);
  tt_int_op(download_status_get_n_failures(&dls_failure), OP_EQ, 0);
  tt_int_op(download_status_get_n_attempts(&dls_failure), OP_EQ, 0);
  tt_int_op(mock_get_options_calls, OP_GE, 1);

  /* avoid timing inconsistencies */
  dls_failure.next_attempt_at = current_time + delay0;

  /* check that a reset schedule becomes ready at the right time */
  tt_int_op(download_status_is_ready(&dls_failure,
                                     current_time + delay0 - 1, 1),
            OP_EQ, 0);
  tt_int_op(download_status_is_ready(&dls_failure,
                                     current_time + delay0, 1),
            OP_EQ, 1);
  tt_int_op(download_status_is_ready(&dls_failure,
                                     current_time + delay0 + 1, 1),
            OP_EQ, 1);

  /* Check that a failure increment works */
  mock_get_options_calls = 0;
  next_at = download_status_increment_failure(&dls_failure, 404, "test", 0,
                                              current_time);
  tt_assert(next_at == current_time + delay1);
  tt_int_op(download_status_get_n_failures(&dls_failure), OP_EQ, 1);
  tt_int_op(download_status_get_n_attempts(&dls_failure), OP_EQ, 1);
  tt_int_op(mock_get_options_calls, OP_GE, 1);

  /* check that an incremented schedule becomes ready at the right time */
  tt_int_op(download_status_is_ready(&dls_failure,
                                     current_time + delay1 - 1, 1),
            OP_EQ, 0);
  tt_int_op(download_status_is_ready(&dls_failure,
                                     current_time + delay1, 1),
            OP_EQ, 1);
  tt_int_op(download_status_is_ready(&dls_failure,
                                     current_time + delay1 + 1, 1),
            OP_EQ, 1);

  /* check that a schedule isn't ready if it's had too many failures */
  tt_int_op(download_status_is_ready(&dls_failure,
                                     current_time + delay1 + 10, 0),
            OP_EQ, 0);

  /* Check that failure increments do happen on 503 for clients, and
   * attempt increments do too. */
  mock_get_options_calls = 0;
  next_at = download_status_increment_failure(&dls_failure, 503, "test", 0,
                                              current_time);
  tt_i64_op(next_at, OP_EQ, current_time + delay2);
  tt_int_op(download_status_get_n_failures(&dls_failure), OP_EQ, 2);
  tt_int_op(download_status_get_n_attempts(&dls_failure), OP_EQ, 2);
  tt_int_op(mock_get_options_calls, OP_GE, 1);

  /* Check that failure increments do happen on 503 for servers */
  mock_get_options_calls = 0;
  next_at = download_status_increment_failure(&dls_failure, 503, "test", 1,
                                              current_time);
  tt_assert(next_at == current_time + delay2);
  tt_int_op(download_status_get_n_failures(&dls_failure), OP_EQ, 3);
  tt_int_op(download_status_get_n_attempts(&dls_failure), OP_EQ, 3);
  tt_int_op(mock_get_options_calls, OP_GE, 1);

  /* Check what happens when we run off the end of the schedule */
  mock_get_options_calls = 0;
  next_at = download_status_increment_failure(&dls_failure, 404, "test", 0,
                                              current_time);
  tt_assert(next_at == current_time + delay2);
  tt_int_op(download_status_get_n_failures(&dls_failure), OP_EQ, 4);
  tt_int_op(download_status_get_n_attempts(&dls_failure), OP_EQ, 4);
  tt_int_op(mock_get_options_calls, OP_GE, 1);

  /* Check what happens when we hit the failure limit */
  mock_get_options_calls = 0;
  download_status_mark_impossible(&dls_failure);
  next_at = download_status_increment_failure(&dls_failure, 404, "test", 0,
                                              current_time);
  tt_assert(next_at == TIME_MAX);
  tt_int_op(download_status_get_n_failures(&dls_failure), OP_EQ,
            IMPOSSIBLE_TO_DOWNLOAD);
  tt_int_op(download_status_get_n_attempts(&dls_failure), OP_EQ,
            IMPOSSIBLE_TO_DOWNLOAD);
  tt_int_op(mock_get_options_calls, OP_GE, 1);

  /* Check that a failure reset doesn't reset at the limit */
  mock_get_options_calls = 0;
  download_status_reset(&dls_failure);
  tt_assert(download_status_get_next_attempt_at(&dls_failure)
            == TIME_MAX);
  tt_int_op(download_status_get_n_failures(&dls_failure), OP_EQ,
            IMPOSSIBLE_TO_DOWNLOAD);
  tt_int_op(download_status_get_n_attempts(&dls_failure), OP_EQ,
            IMPOSSIBLE_TO_DOWNLOAD);
  tt_int_op(mock_get_options_calls, OP_EQ, 0);

  /* Check that a failure reset resets just before the limit */
  mock_get_options_calls = 0;
  dls_failure.n_download_failures = IMPOSSIBLE_TO_DOWNLOAD - 1;
  dls_failure.n_download_attempts = IMPOSSIBLE_TO_DOWNLOAD - 1;
  download_status_reset(&dls_failure);
  /* we really want to test that it's equal to time(NULL) + delay0, but that's
   * an unrealiable test, because time(NULL) might change. */
  tt_assert(download_status_get_next_attempt_at(&dls_failure)
            >= current_time + delay0);
  tt_assert(download_status_get_next_attempt_at(&dls_failure)
            != TIME_MAX);
  tt_int_op(download_status_get_n_failures(&dls_failure), OP_EQ, 0);
  tt_int_op(download_status_get_n_attempts(&dls_failure), OP_EQ, 0);
  tt_int_op(mock_get_options_calls, OP_GE, 1);

  /* Check that failure increments do happen on attempt-based schedules,
   * but that the retry is set at the end of time */
  mock_options->UseBridges = 1;
  mock_get_options_calls = 0;
  next_at = download_status_increment_failure(&dls_attempt, 404, "test", 0,
                                              current_time);
  tt_assert(next_at == TIME_MAX);
  tt_int_op(download_status_get_n_failures(&dls_attempt), OP_EQ, 1);
  tt_int_op(download_status_get_n_attempts(&dls_attempt), OP_EQ, 0);
  tt_int_op(mock_get_options_calls, OP_GE, 1);

  /* Check that an attempt reset works */
  mock_get_options_calls = 0;
  download_status_reset(&dls_attempt);
  /* we really want to test that it's equal to time(NULL) + delay0, but that's
   * an unrealiable test, because time(NULL) might change. */
  tt_assert(download_status_get_next_attempt_at(&dls_attempt)
            >= current_time + delay0);
  tt_assert(download_status_get_next_attempt_at(&dls_attempt)
            != TIME_MAX);
  tt_int_op(download_status_get_n_failures(&dls_attempt), OP_EQ, 0);
  tt_int_op(download_status_get_n_attempts(&dls_attempt), OP_EQ, 0);
  tt_int_op(mock_get_options_calls, OP_GE, 1);

  /* avoid timing inconsistencies */
  dls_attempt.next_attempt_at = current_time + delay0;

  /* check that a reset schedule becomes ready at the right time */
  tt_int_op(download_status_is_ready(&dls_attempt,
                                     current_time + delay0 - 1, 1),
            OP_EQ, 0);
  tt_int_op(download_status_is_ready(&dls_attempt,
                                     current_time + delay0, 1),
            OP_EQ, 1);
  tt_int_op(download_status_is_ready(&dls_attempt,
                                     current_time + delay0 + 1, 1),
            OP_EQ, 1);

  /* Check that an attempt increment works */
  mock_get_options_calls = 0;
  next_at = download_status_increment_attempt(&dls_attempt, "test",
                                              current_time);
  tt_assert(next_at == current_time + delay1);
  tt_int_op(download_status_get_n_failures(&dls_attempt), OP_EQ, 0);
  tt_int_op(download_status_get_n_attempts(&dls_attempt), OP_EQ, 1);
  tt_int_op(mock_get_options_calls, OP_GE, 1);

  /* check that an incremented schedule becomes ready at the right time */
  tt_int_op(download_status_is_ready(&dls_attempt,
                                     current_time + delay1 - 1, 1),
            OP_EQ, 0);
  tt_int_op(download_status_is_ready(&dls_attempt,
                                     current_time + delay1, 1),
            OP_EQ, 1);
  tt_int_op(download_status_is_ready(&dls_attempt,
                                     current_time + delay1 + 1, 1),
            OP_EQ, 1);

  /* check that a schedule isn't ready if it's had too many attempts */
  tt_int_op(download_status_is_ready(&dls_attempt,
                                     current_time + delay1 + 10, 0),
            OP_EQ, 0);

  /* Check what happens when we reach then run off the end of the schedule */
  mock_get_options_calls = 0;
  next_at = download_status_increment_attempt(&dls_attempt, "test",
                                              current_time);
  tt_assert(next_at == current_time + delay2);
  tt_int_op(download_status_get_n_failures(&dls_attempt), OP_EQ, 0);
  tt_int_op(download_status_get_n_attempts(&dls_attempt), OP_EQ, 2);
  tt_int_op(mock_get_options_calls, OP_GE, 1);

  mock_get_options_calls = 0;
  next_at = download_status_increment_attempt(&dls_attempt, "test",
                                              current_time);
  tt_assert(next_at == current_time + delay2);
  tt_int_op(download_status_get_n_failures(&dls_attempt), OP_EQ, 0);
  tt_int_op(download_status_get_n_attempts(&dls_attempt), OP_EQ, 3);
  tt_int_op(mock_get_options_calls, OP_GE, 1);

  /* Check what happens when we hit the attempt limit */
  mock_get_options_calls = 0;
  download_status_mark_impossible(&dls_attempt);
  next_at = download_status_increment_attempt(&dls_attempt, "test",
                                              current_time);
  tt_assert(next_at == TIME_MAX);
  tt_int_op(download_status_get_n_failures(&dls_attempt), OP_EQ,
            IMPOSSIBLE_TO_DOWNLOAD);
  tt_int_op(download_status_get_n_attempts(&dls_attempt), OP_EQ,
            IMPOSSIBLE_TO_DOWNLOAD);
  tt_int_op(mock_get_options_calls, OP_GE, 1);

  /* Check that an attempt reset doesn't reset at the limit */
  mock_get_options_calls = 0;
  download_status_reset(&dls_attempt);
  tt_assert(download_status_get_next_attempt_at(&dls_attempt)
            == TIME_MAX);
  tt_int_op(download_status_get_n_failures(&dls_attempt), OP_EQ,
            IMPOSSIBLE_TO_DOWNLOAD);
  tt_int_op(download_status_get_n_attempts(&dls_attempt), OP_EQ,
            IMPOSSIBLE_TO_DOWNLOAD);
  tt_int_op(mock_get_options_calls, OP_EQ, 0);

  /* Check that an attempt reset resets just before the limit */
  mock_get_options_calls = 0;
  dls_attempt.n_download_failures = IMPOSSIBLE_TO_DOWNLOAD - 1;
  dls_attempt.n_download_attempts = IMPOSSIBLE_TO_DOWNLOAD - 1;
  download_status_reset(&dls_attempt);
  /* we really want to test that it's equal to time(NULL) + delay0, but that's
   * an unrealiable test, because time(NULL) might change. */
  tt_assert(download_status_get_next_attempt_at(&dls_attempt)
            >= current_time + delay0);
  tt_assert(download_status_get_next_attempt_at(&dls_attempt)
            != TIME_MAX);
  tt_int_op(download_status_get_n_failures(&dls_attempt), OP_EQ, 0);
  tt_int_op(download_status_get_n_attempts(&dls_attempt), OP_EQ, 0);
  tt_int_op(mock_get_options_calls, OP_GE, 1);
  mock_options->UseBridges = 0;

  /* Check that attempt increments don't happen on failure-based schedules,
   * and that the attempt is set at the end of time */
  mock_get_options_calls = 0;
  setup_full_capture_of_logs(LOG_WARN);
  next_at = download_status_increment_attempt(&dls_failure, "test",
                                              current_time);
  expect_single_log_msg_containing(
    "Tried to launch an attempt-based connection on a failure-based "
    "schedule.");
  teardown_capture_of_logs();
  tt_assert(next_at == TIME_MAX);
  tt_int_op(download_status_get_n_failures(&dls_failure), OP_EQ, 0);
  tt_int_op(download_status_get_n_attempts(&dls_failure), OP_EQ, 0);
  tt_int_op(mock_get_options_calls, OP_EQ, 0);

 done:
  /* the pointers in schedule are allocated on the stack */
  smartlist_free(schedule);
  smartlist_free(schedule_no_initial_delay);
  UNMOCK(get_options);
  mock_options = NULL;
  mock_get_options_calls = 0;
  teardown_capture_of_logs();
}

static void
test_dir_authdir_type_to_string(void *data)
{
  (void)data;
  char *res;

  tt_str_op(res = authdir_type_to_string(NO_DIRINFO), OP_EQ,
            "[Not an authority]");
  tor_free(res);

  tt_str_op(res = authdir_type_to_string(EXTRAINFO_DIRINFO), OP_EQ,
            "[Not an authority]");
  tor_free(res);

  tt_str_op(res = authdir_type_to_string(MICRODESC_DIRINFO), OP_EQ,
            "[Not an authority]");
  tor_free(res);

  tt_str_op(res = authdir_type_to_string(V3_DIRINFO), OP_EQ, "V3");
  tor_free(res);

  tt_str_op(res = authdir_type_to_string(BRIDGE_DIRINFO), OP_EQ, "Bridge");
  tor_free(res);

  tt_str_op(res = authdir_type_to_string(
            V3_DIRINFO | BRIDGE_DIRINFO | EXTRAINFO_DIRINFO), OP_EQ,
            "V3, Bridge");
  done:
  tor_free(res);
}

static void
test_dir_conn_purpose_to_string(void *data)
{
  (void)data;

#define EXPECT_CONN_PURPOSE(purpose, expected) \
  tt_str_op(dir_conn_purpose_to_string(purpose), OP_EQ, expected);

  EXPECT_CONN_PURPOSE(DIR_PURPOSE_UPLOAD_DIR, "server descriptor upload");
  EXPECT_CONN_PURPOSE(DIR_PURPOSE_UPLOAD_VOTE, "server vote upload");
  EXPECT_CONN_PURPOSE(DIR_PURPOSE_UPLOAD_SIGNATURES,
                      "consensus signature upload");
  EXPECT_CONN_PURPOSE(DIR_PURPOSE_FETCH_SERVERDESC, "server descriptor fetch");
  EXPECT_CONN_PURPOSE(DIR_PURPOSE_FETCH_EXTRAINFO, "extra-info fetch");
  EXPECT_CONN_PURPOSE(DIR_PURPOSE_FETCH_CONSENSUS,
                      "consensus network-status fetch");
  EXPECT_CONN_PURPOSE(DIR_PURPOSE_FETCH_CERTIFICATE, "authority cert fetch");
  EXPECT_CONN_PURPOSE(DIR_PURPOSE_FETCH_STATUS_VOTE, "status vote fetch");
  EXPECT_CONN_PURPOSE(DIR_PURPOSE_FETCH_DETACHED_SIGNATURES,
                      "consensus signature fetch");
  EXPECT_CONN_PURPOSE(DIR_PURPOSE_FETCH_RENDDESC_V2,
                      "hidden-service v2 descriptor fetch");
  EXPECT_CONN_PURPOSE(DIR_PURPOSE_UPLOAD_RENDDESC_V2,
                      "hidden-service v2 descriptor upload");
  EXPECT_CONN_PURPOSE(DIR_PURPOSE_FETCH_MICRODESC, "microdescriptor fetch");

  /* This will give a warning, because there is no purpose 1024. */
  setup_full_capture_of_logs(LOG_WARN);
  EXPECT_CONN_PURPOSE(1024, "(unknown)");
  expect_single_log_msg_containing("Called with unknown purpose 1024");

 done:
  teardown_capture_of_logs();
}

NS_DECL(int,
public_server_mode, (const or_options_t *options));

static int
NS(public_server_mode)(const or_options_t *options)
{
  (void)options;

  if (CALLED(public_server_mode)++ == 0) {
    return 1;
  }

  return 0;
}

static void
test_dir_should_use_directory_guards(void *data)
{
  or_options_t *options;
  char *errmsg = NULL;
  (void)data;

  NS_MOCK(public_server_mode);

  options = options_new();
  options_init(options);

  tt_int_op(should_use_directory_guards(options), OP_EQ, 0);
  tt_int_op(CALLED(public_server_mode), OP_EQ, 1);

  options->UseEntryGuards = 1;
  options->DownloadExtraInfo = 0;
  options->FetchDirInfoEarly = 0;
  options->FetchDirInfoExtraEarly = 0;
  options->FetchUselessDescriptors = 0;
  tt_int_op(should_use_directory_guards(options), OP_EQ, 1);
  tt_int_op(CALLED(public_server_mode), OP_EQ, 2);

  options->UseEntryGuards = 0;
  tt_int_op(should_use_directory_guards(options), OP_EQ, 0);
  tt_int_op(CALLED(public_server_mode), OP_EQ, 3);
  options->UseEntryGuards = 1;

  options->DownloadExtraInfo = 1;
  tt_int_op(should_use_directory_guards(options), OP_EQ, 0);
  tt_int_op(CALLED(public_server_mode), OP_EQ, 4);
  options->DownloadExtraInfo = 0;

  options->FetchDirInfoEarly = 1;
  tt_int_op(should_use_directory_guards(options), OP_EQ, 0);
  tt_int_op(CALLED(public_server_mode), OP_EQ, 5);
  options->FetchDirInfoEarly = 0;

  options->FetchDirInfoExtraEarly = 1;
  tt_int_op(should_use_directory_guards(options), OP_EQ, 0);
  tt_int_op(CALLED(public_server_mode), OP_EQ, 6);
  options->FetchDirInfoExtraEarly = 0;

  options->FetchUselessDescriptors = 1;
  tt_int_op(should_use_directory_guards(options), OP_EQ, 0);
  tt_int_op(CALLED(public_server_mode), OP_EQ, 7);
  options->FetchUselessDescriptors = 0;

  done:
    NS_UNMOCK(public_server_mode);
    or_options_free(options);
    tor_free(errmsg);
}

NS_DECL(void,
directory_initiate_request, (directory_request_t *req));

static void
test_dir_should_not_init_request_to_ourselves(void *data)
{
  char digest[DIGEST_LEN];
  dir_server_t *ourself = NULL;
  crypto_pk_t *key = pk_generate(2);
  (void) data;

  NS_MOCK(directory_initiate_request);

  clear_dir_servers();
  routerlist_free_all();

  set_server_identity_key(key);
  crypto_pk_get_digest(key, (char*) &digest);
  ourself = trusted_dir_server_new("ourself", "127.0.0.1", 9059, 9060,
                                   NULL, digest,
                                   NULL, V3_DIRINFO, 1.0);

  tt_assert(ourself);
  dir_server_add(ourself);

  directory_get_from_all_authorities(DIR_PURPOSE_FETCH_STATUS_VOTE, 0, NULL);
  tt_int_op(CALLED(directory_initiate_request), OP_EQ, 0);

  directory_get_from_all_authorities(DIR_PURPOSE_FETCH_DETACHED_SIGNATURES, 0,
                                     NULL);

  tt_int_op(CALLED(directory_initiate_request), OP_EQ, 0);

  done:
    NS_UNMOCK(directory_initiate_request);
    clear_dir_servers();
    routerlist_free_all();
    crypto_pk_free(key);
}

static void
test_dir_should_not_init_request_to_dir_auths_without_v3_info(void *data)
{
  dir_server_t *ds = NULL;
  dirinfo_type_t dirinfo_type = BRIDGE_DIRINFO | EXTRAINFO_DIRINFO \
                                | MICRODESC_DIRINFO;
  (void) data;

  NS_MOCK(directory_initiate_request);

  clear_dir_servers();
  routerlist_free_all();

  ds = trusted_dir_server_new("ds", "10.0.0.1", 9059, 9060, NULL,
                              "12345678901234567890", NULL, dirinfo_type, 1.0);
  tt_assert(ds);
  dir_server_add(ds);

  directory_get_from_all_authorities(DIR_PURPOSE_FETCH_STATUS_VOTE, 0, NULL);
  tt_int_op(CALLED(directory_initiate_request), OP_EQ, 0);

  directory_get_from_all_authorities(DIR_PURPOSE_FETCH_DETACHED_SIGNATURES, 0,
                                     NULL);
  tt_int_op(CALLED(directory_initiate_request), OP_EQ, 0);

  done:
    NS_UNMOCK(directory_initiate_request);
    clear_dir_servers();
    routerlist_free_all();
}

static void
test_dir_should_init_request_to_dir_auths(void *data)
{
  dir_server_t *ds = NULL;
  (void) data;

  NS_MOCK(directory_initiate_request);

  clear_dir_servers();
  routerlist_free_all();

  ds = trusted_dir_server_new("ds", "10.0.0.1", 9059, 9060, NULL,
                              "12345678901234567890", NULL, V3_DIRINFO, 1.0);
  tt_assert(ds);
  dir_server_add(ds);

  directory_get_from_all_authorities(DIR_PURPOSE_FETCH_STATUS_VOTE, 0, NULL);
  tt_int_op(CALLED(directory_initiate_request), OP_EQ, 1);

  directory_get_from_all_authorities(DIR_PURPOSE_FETCH_DETACHED_SIGNATURES, 0,
                                     NULL);
  tt_int_op(CALLED(directory_initiate_request), OP_EQ, 2);

  done:
    NS_UNMOCK(directory_initiate_request);
    clear_dir_servers();
    routerlist_free_all();
}

void
NS(directory_initiate_request)(directory_request_t *req)
{
  (void)req;
  CALLED(directory_initiate_request)++;
}

static void
test_dir_choose_compression_level(void* data)
{
  (void)data;

  /* It starts under_memory_pressure */
  tt_int_op(have_been_under_memory_pressure(), OP_EQ, 1);

  tt_assert(HIGH_COMPRESSION == choose_compression_level(-1));
  tt_assert(LOW_COMPRESSION == choose_compression_level(1024-1));
  tt_assert(MEDIUM_COMPRESSION == choose_compression_level(2048-1));
  tt_assert(HIGH_COMPRESSION == choose_compression_level(2048));

  /* Reset under_memory_pressure timer */
  cell_queues_check_size();
  tt_int_op(have_been_under_memory_pressure(), OP_EQ, 0);

  tt_assert(HIGH_COMPRESSION == choose_compression_level(-1));
  tt_assert(HIGH_COMPRESSION == choose_compression_level(1024-1));
  tt_assert(HIGH_COMPRESSION == choose_compression_level(2048-1));
  tt_assert(HIGH_COMPRESSION == choose_compression_level(2048));

  done: ;
}

/*
 * Mock check_private_dir(), and always succeed - no need to actually
 * look at or create anything on the filesystem.
 */

static int
mock_check_private_dir(const char *dirname, cpd_check_t check,
                       const char *effective_user)
{
  (void)dirname;
  (void)check;
  (void)effective_user;

  return 0;
}

/*
 * This really mocks options_get_datadir_fname2_suffix(), but for testing
 * dump_desc(), we only care about get_datadir_fname(sub1), which is defined
 * in config.h as:
 *
 * options_get_datadir_fname2_suffix(get_options(), sub1, NULL, NULL)
 */

static char *
mock_get_datadir_fname(const or_options_t *options,
                       const char *sub1, const char *sub2,
                       const char *suffix)
{
  char *rv = NULL;

  /*
   * Assert we were called like get_datadir_fname2() or get_datadir_fname(),
   * since that's all we implement here.
   */
  tt_ptr_op(options, OP_NE, NULL);
  tt_ptr_op(sub1, OP_NE, NULL);
  /*
   * No particular assertions about sub2, since we could be in the
   * get_datadir_fname() or get_datadir_fname2() case.
   */
  tt_ptr_op(suffix, OP_EQ, NULL);

  /* Just duplicate the basename and return it for this mock */
  if (sub2) {
    /* If we have sub2, it's the basename, otherwise sub1 */
    rv = tor_strdup(sub2);
  } else {
    rv = tor_strdup(sub1);
  }

 done:
  return rv;
}

static char *last_unlinked_path = NULL;
static int unlinked_count = 0;

static void
mock_unlink_reset(void)
{
  tor_free(last_unlinked_path);
  unlinked_count = 0;
}

static int
mock_unlink(const char *path)
{
  tt_ptr_op(path, OP_NE, NULL);

  tor_free(last_unlinked_path);
  last_unlinked_path = tor_strdup(path);
  ++unlinked_count;

 done:
  return 0;
}

static char *last_write_str_path = NULL;
static uint8_t last_write_str_hash[DIGEST256_LEN];
static int write_str_count = 0;

static void
mock_write_str_to_file_reset(void)
{
  tor_free(last_write_str_path);
  write_str_count = 0;
}

static int
mock_write_str_to_file(const char *path, const char *str, int bin)
{
  size_t len;
  uint8_t hash[DIGEST256_LEN];

  (void)bin;

  tt_ptr_op(path, OP_NE, NULL);
  tt_ptr_op(str, OP_NE, NULL);

  len = strlen(str);
  crypto_digest256((char *)hash, str, len, DIGEST_SHA256);

  tor_free(last_write_str_path);
  last_write_str_path = tor_strdup(path);
  memcpy(last_write_str_hash, hash, sizeof(last_write_str_hash));
  ++write_str_count;

 done:
  return 0;
}

static void
test_dir_dump_unparseable_descriptors(void *data)
{
  /*
   * These bogus descriptors look nothing at all like real bogus descriptors
   * we might see, but we're only testing dump_desc() here, not the parser.
   */
  const char *test_desc_type = "squamous";
  /* strlen(test_desc_1) = 583 bytes */
  const char *test_desc_1 =
    "The most merciful thing in the world, I think, is the inability of the "
    "human mind to correlate all its contents. We live on a placid island of"
    " ignorance in the midst of black seas of infinity, and it was not meant"
    " that we should voyage far. The sciences, each straining in its own dir"
    "ection, have hitherto harmed us little; but some day the piecing togeth"
    "er of dissociated knowledge will open up such terrifying vistas of real"
    "ity, and of our frightful position therein, that we shall either go mad"
    "from the revelation or flee from the light into the peace and safety of"
    "a new dark age.";
  uint8_t test_desc_1_hash[DIGEST256_LEN];
  char test_desc_1_hash_str[HEX_DIGEST256_LEN+1];
  /* strlen(test_desc_2) = 650 bytes */
  const char *test_desc_2 =
    "I think their predominant colour was a greyish-green, though they had w"
    "hite bellies. They were mostly shiny and slippery, but the ridges of th"
    "eir backs were scaly. Their forms vaguely suggested the anthropoid, whi"
    "le their heads were the heads of fish, with prodigious bulging eyes tha"
    "t never closed. At the sides of their necks were palpitating gills, and"
    "their long paws were webbed. They hopped irregularly, sometimes on two "
    "legs and sometimes on four. I was somehow glad that they had no more th"
    "an four limbs. Their croaking, baying voices, clearly wed tar articulat"
    "e speech, held all the dark shades of expression which their staring fa"
    "ces lacked.";
  uint8_t test_desc_2_hash[DIGEST256_LEN];
  char test_desc_2_hash_str[HEX_DIGEST256_LEN+1];
  /* strlen(test_desc_3) = 700 bytes */
  const char *test_desc_3 =
    "Without knowing what futurism is like, Johansen achieved something very"
    "close to it when he spoke of the city; for instead of describing any de"
    "finite structure or building, he dwells only on broad impressions of va"
    "st angles and stone surfaces - surfaces too great to belong to anything"
    "right or proper for this earth, and impious with horrible images and hi"
    "eroglyphs. I mention his talk about angles because it suggests somethin"
    "g Wilcox had told me of his awful dreams. He said that the geometry of "
    "the dream-place he saw was abnormal, non-Euclidean, and loathsomely red"
    "olent of spheres and dimensions apart from ours. Now an unlettered seam"
    "an felt the same thing whilst gazing at the terrible reality.";
  uint8_t test_desc_3_hash[DIGEST256_LEN];
  char test_desc_3_hash_str[HEX_DIGEST256_LEN+1];
  /* strlen(test_desc_3) = 604 bytes */
  const char *test_desc_4 =
    "So we glanced back simultaneously, it would appear; though no doubt the"
    "incipient motion of one prompted the imitation of the other. As we did "
    "so we flashed both torches full strength at the momentarily thinned mis"
    "t; either from sheer primitive anxiety to see all we could, or in a les"
    "s primitive but equally unconscious effort to dazzle the entity before "
    "we dimmed our light and dodged among the penguins of the labyrinth cent"
    "er ahead. Unhappy act! Not Orpheus himself, or Lot's wife, paid much mo"
    "re dearly for a backward glance. And again came that shocking, wide-ran"
    "ged piping - \"Tekeli-li! Tekeli-li!\"";
  uint8_t test_desc_4_hash[DIGEST256_LEN];
  char test_desc_4_hash_str[HEX_DIGEST256_LEN+1];
  (void)data;

  /*
   * Set up options mock so we can force a tiny FIFO size and generate
   * cleanups.
   */
  mock_options = tor_malloc(sizeof(or_options_t));
  reset_options(mock_options, &mock_get_options_calls);
  mock_options->MaxUnparseableDescSizeToLog = 1536;
  MOCK(get_options, mock_get_options);
  MOCK(check_private_dir, mock_check_private_dir);
  MOCK(options_get_datadir_fname2_suffix,
       mock_get_datadir_fname);

  /*
   * Set up unlink and write mocks
   */
  MOCK(tor_unlink, mock_unlink);
  mock_unlink_reset();
  MOCK(write_str_to_file, mock_write_str_to_file);
  mock_write_str_to_file_reset();

  /*
   * Compute hashes we'll need to recognize which descriptor is which
   */
  crypto_digest256((char *)test_desc_1_hash, test_desc_1,
                   strlen(test_desc_1), DIGEST_SHA256);
  base16_encode(test_desc_1_hash_str, sizeof(test_desc_1_hash_str),
                (const char *)test_desc_1_hash,
                sizeof(test_desc_1_hash));
  crypto_digest256((char *)test_desc_2_hash, test_desc_2,
                   strlen(test_desc_2), DIGEST_SHA256);
  base16_encode(test_desc_2_hash_str, sizeof(test_desc_2_hash_str),
                (const char *)test_desc_2_hash,
                sizeof(test_desc_2_hash));
  crypto_digest256((char *)test_desc_3_hash, test_desc_3,
                   strlen(test_desc_3), DIGEST_SHA256);
  base16_encode(test_desc_3_hash_str, sizeof(test_desc_3_hash_str),
                (const char *)test_desc_3_hash,
                sizeof(test_desc_3_hash));
  crypto_digest256((char *)test_desc_4_hash, test_desc_4,
                   strlen(test_desc_4), DIGEST_SHA256);
  base16_encode(test_desc_4_hash_str, sizeof(test_desc_4_hash_str),
                (const char *)test_desc_4_hash,
                sizeof(test_desc_4_hash));

  /*
   * Reset the FIFO and check its state
   */
  dump_desc_fifo_cleanup();
  tt_u64_op(len_descs_dumped, OP_EQ, 0);
  tt_assert(descs_dumped == NULL || smartlist_len(descs_dumped) == 0);

  /*
   * (1) Fire off dump_desc() once; these descriptors should all be safely
   * smaller than configured FIFO size.
   */

  dump_desc(test_desc_1, test_desc_type);

  /*
   * Assert things about the FIFO state
   */
  tt_u64_op(len_descs_dumped, OP_EQ, strlen(test_desc_1));
  tt_assert(descs_dumped != NULL && smartlist_len(descs_dumped) == 1);

  /*
   * Assert things about the mocks
   */
  tt_int_op(unlinked_count, OP_EQ, 0);
  tt_int_op(write_str_count, OP_EQ, 1);
  tt_mem_op(last_write_str_hash, OP_EQ, test_desc_1_hash, DIGEST_SHA256);

  /*
   * Reset the FIFO and check its state
   */
  dump_desc_fifo_cleanup();
  tt_u64_op(len_descs_dumped, OP_EQ, 0);
  tt_assert(descs_dumped == NULL || smartlist_len(descs_dumped) == 0);

  /*
   * Reset the mocks and check their state
   */
  mock_unlink_reset();
  mock_write_str_to_file_reset();
  tt_int_op(unlinked_count, OP_EQ, 0);
  tt_int_op(write_str_count, OP_EQ, 0);

  /*
   * (2) Fire off dump_desc() twice; this still should trigger no cleanup.
   */

  /* First time */
  dump_desc(test_desc_2, test_desc_type);

  /*
   * Assert things about the FIFO state
   */
  tt_u64_op(len_descs_dumped, OP_EQ, strlen(test_desc_2));
  tt_assert(descs_dumped != NULL && smartlist_len(descs_dumped) == 1);

  /*
   * Assert things about the mocks
   */
  tt_int_op(unlinked_count, OP_EQ, 0);
  tt_int_op(write_str_count, OP_EQ, 1);
  tt_mem_op(last_write_str_hash, OP_EQ, test_desc_2_hash, DIGEST_SHA256);

  /* Second time */
  dump_desc(test_desc_3, test_desc_type);

  /*
   * Assert things about the FIFO state
   */
  tt_u64_op(len_descs_dumped, OP_EQ,
            strlen(test_desc_2) + strlen(test_desc_3));
  tt_assert(descs_dumped != NULL && smartlist_len(descs_dumped) == 2);

  /*
   * Assert things about the mocks
   */
  tt_int_op(unlinked_count, OP_EQ, 0);
  tt_int_op(write_str_count, OP_EQ, 2);
  tt_mem_op(last_write_str_hash, OP_EQ, test_desc_3_hash, DIGEST_SHA256);

  /*
   * Reset the FIFO and check its state
   */
  dump_desc_fifo_cleanup();
  tt_u64_op(len_descs_dumped, OP_EQ, 0);
  tt_assert(descs_dumped == NULL || smartlist_len(descs_dumped) == 0);

  /*
   * Reset the mocks and check their state
   */
  mock_unlink_reset();
  mock_write_str_to_file_reset();
  tt_int_op(unlinked_count, OP_EQ, 0);
  tt_int_op(write_str_count, OP_EQ, 0);

  /*
   * (3) Three calls to dump_desc cause a FIFO cleanup
   */

  /* First time */
  dump_desc(test_desc_4, test_desc_type);

  /*
   * Assert things about the FIFO state
   */
  tt_u64_op(len_descs_dumped, OP_EQ, strlen(test_desc_4));
  tt_assert(descs_dumped != NULL && smartlist_len(descs_dumped) == 1);

  /*
   * Assert things about the mocks
   */
  tt_int_op(unlinked_count, OP_EQ, 0);
  tt_int_op(write_str_count, OP_EQ, 1);
  tt_mem_op(last_write_str_hash, OP_EQ, test_desc_4_hash, DIGEST_SHA256);

  /* Second time */
  dump_desc(test_desc_1, test_desc_type);

  /*
   * Assert things about the FIFO state
   */
  tt_u64_op(len_descs_dumped, OP_EQ,
            strlen(test_desc_4) + strlen(test_desc_1));
  tt_assert(descs_dumped != NULL && smartlist_len(descs_dumped) == 2);

  /*
   * Assert things about the mocks
   */
  tt_int_op(unlinked_count, OP_EQ, 0);
  tt_int_op(write_str_count, OP_EQ, 2);
  tt_mem_op(last_write_str_hash, OP_EQ, test_desc_1_hash, DIGEST_SHA256);

  /* Third time - we should unlink the dump of test_desc_4 here */
  dump_desc(test_desc_2, test_desc_type);

  /*
   * Assert things about the FIFO state
   */
  tt_u64_op(len_descs_dumped, OP_EQ,
            strlen(test_desc_1) + strlen(test_desc_2));
  tt_assert(descs_dumped != NULL && smartlist_len(descs_dumped) == 2);

  /*
   * Assert things about the mocks
   */
  tt_int_op(unlinked_count, OP_EQ, 1);
  tt_int_op(write_str_count, OP_EQ, 3);
  tt_mem_op(last_write_str_hash, OP_EQ, test_desc_2_hash, DIGEST_SHA256);

  /*
   * Reset the FIFO and check its state
   */
  dump_desc_fifo_cleanup();
  tt_u64_op(len_descs_dumped, OP_EQ, 0);
  tt_assert(descs_dumped == NULL || smartlist_len(descs_dumped) == 0);

  /*
   * Reset the mocks and check their state
   */
  mock_unlink_reset();
  mock_write_str_to_file_reset();
  tt_int_op(unlinked_count, OP_EQ, 0);
  tt_int_op(write_str_count, OP_EQ, 0);

  /*
   * (4) But repeating one (A B B) doesn't overflow and cleanup
   */

  /* First time */
  dump_desc(test_desc_3, test_desc_type);

  /*
   * Assert things about the FIFO state
   */
  tt_u64_op(len_descs_dumped, OP_EQ, strlen(test_desc_3));
  tt_assert(descs_dumped != NULL && smartlist_len(descs_dumped) == 1);

  /*
   * Assert things about the mocks
   */
  tt_int_op(unlinked_count, OP_EQ, 0);
  tt_int_op(write_str_count, OP_EQ, 1);
  tt_mem_op(last_write_str_hash, OP_EQ, test_desc_3_hash, DIGEST_SHA256);

  /* Second time */
  dump_desc(test_desc_4, test_desc_type);

  /*
   * Assert things about the FIFO state
   */
  tt_u64_op(len_descs_dumped, OP_EQ,
            strlen(test_desc_3) + strlen(test_desc_4));
  tt_assert(descs_dumped != NULL && smartlist_len(descs_dumped) == 2);

  /*
   * Assert things about the mocks
   */
  tt_int_op(unlinked_count, OP_EQ, 0);
  tt_int_op(write_str_count, OP_EQ, 2);
  tt_mem_op(last_write_str_hash, OP_EQ, test_desc_4_hash, DIGEST_SHA256);

  /* Third time */
  dump_desc(test_desc_4, test_desc_type);

  /*
   * Assert things about the FIFO state
   */
  tt_u64_op(len_descs_dumped, OP_EQ,
            strlen(test_desc_3) + strlen(test_desc_4));
  tt_assert(descs_dumped != NULL && smartlist_len(descs_dumped) == 2);

  /*
   * Assert things about the mocks
   */
  tt_int_op(unlinked_count, OP_EQ, 0);
  tt_int_op(write_str_count, OP_EQ, 2);
  tt_mem_op(last_write_str_hash, OP_EQ, test_desc_4_hash, DIGEST_SHA256);

  /*
   * Reset the FIFO and check its state
   */
  dump_desc_fifo_cleanup();
  tt_u64_op(len_descs_dumped, OP_EQ, 0);
  tt_assert(descs_dumped == NULL || smartlist_len(descs_dumped) == 0);

  /*
   * Reset the mocks and check their state
   */
  mock_unlink_reset();
  mock_write_str_to_file_reset();
  tt_int_op(unlinked_count, OP_EQ, 0);
  tt_int_op(write_str_count, OP_EQ, 0);

  /*
   * (5) Same for the (A B A) repetition
   */

  /* First time */
  dump_desc(test_desc_1, test_desc_type);

  /*
   * Assert things about the FIFO state
   */
  tt_u64_op(len_descs_dumped, OP_EQ, strlen(test_desc_1));
  tt_assert(descs_dumped != NULL && smartlist_len(descs_dumped) == 1);

  /*
   * Assert things about the mocks
   */
  tt_int_op(unlinked_count, OP_EQ, 0);
  tt_int_op(write_str_count, OP_EQ, 1);
  tt_mem_op(last_write_str_hash, OP_EQ, test_desc_1_hash, DIGEST_SHA256);

  /* Second time */
  dump_desc(test_desc_2, test_desc_type);

  /*
   * Assert things about the FIFO state
   */
  tt_u64_op(len_descs_dumped, OP_EQ,
            strlen(test_desc_1) + strlen(test_desc_2));
  tt_assert(descs_dumped != NULL && smartlist_len(descs_dumped) == 2);

  /*
   * Assert things about the mocks
   */
  tt_int_op(unlinked_count, OP_EQ, 0);
  tt_int_op(write_str_count, OP_EQ, 2);
  tt_mem_op(last_write_str_hash, OP_EQ, test_desc_2_hash, DIGEST_SHA256);

  /* Third time */
  dump_desc(test_desc_1, test_desc_type);

  /*
   * Assert things about the FIFO state
   */
  tt_u64_op(len_descs_dumped, OP_EQ,
            strlen(test_desc_1) + strlen(test_desc_2));
  tt_assert(descs_dumped != NULL && smartlist_len(descs_dumped) == 2);

  /*
   * Assert things about the mocks
   */
  tt_int_op(unlinked_count, OP_EQ, 0);
  tt_int_op(write_str_count, OP_EQ, 2);
  tt_mem_op(last_write_str_hash, OP_EQ, test_desc_2_hash, DIGEST_SHA256);

  /*
   * Reset the FIFO and check its state
   */
  dump_desc_fifo_cleanup();
  tt_u64_op(len_descs_dumped, OP_EQ, 0);
  tt_assert(descs_dumped == NULL || smartlist_len(descs_dumped) == 0);

  /*
   * Reset the mocks and check their state
   */
  mock_unlink_reset();
  mock_write_str_to_file_reset();
  tt_int_op(unlinked_count, OP_EQ, 0);
  tt_int_op(write_str_count, OP_EQ, 0);

  /*
   * (6) (A B B C) triggering overflow on C causes A, not B to be unlinked
   */

  /* First time */
  dump_desc(test_desc_3, test_desc_type);

  /*
   * Assert things about the FIFO state
   */
  tt_u64_op(len_descs_dumped, OP_EQ, strlen(test_desc_3));
  tt_assert(descs_dumped != NULL && smartlist_len(descs_dumped) == 1);

  /*
   * Assert things about the mocks
   */
  tt_int_op(unlinked_count, OP_EQ, 0);
  tt_int_op(write_str_count, OP_EQ, 1);
  tt_mem_op(last_write_str_hash, OP_EQ, test_desc_3_hash, DIGEST_SHA256);

  /* Second time */
  dump_desc(test_desc_4, test_desc_type);

  /*
   * Assert things about the FIFO state
   */
  tt_u64_op(len_descs_dumped, OP_EQ,
            strlen(test_desc_3) + strlen(test_desc_4));
  tt_assert(descs_dumped != NULL && smartlist_len(descs_dumped) == 2);

  /*
   * Assert things about the mocks
   */
  tt_int_op(unlinked_count, OP_EQ, 0);
  tt_int_op(write_str_count, OP_EQ, 2);
  tt_mem_op(last_write_str_hash, OP_EQ, test_desc_4_hash, DIGEST_SHA256);

  /* Third time */
  dump_desc(test_desc_4, test_desc_type);

  /*
   * Assert things about the FIFO state
   */
  tt_u64_op(len_descs_dumped, OP_EQ,
            strlen(test_desc_3) + strlen(test_desc_4));
  tt_assert(descs_dumped != NULL && smartlist_len(descs_dumped) == 2);

  /*
   * Assert things about the mocks
   */
  tt_int_op(unlinked_count, OP_EQ, 0);
  tt_int_op(write_str_count, OP_EQ, 2);
  tt_mem_op(last_write_str_hash, OP_EQ, test_desc_4_hash, DIGEST_SHA256);

  /* Fourth time - we should unlink the dump of test_desc_3 here */
  dump_desc(test_desc_1, test_desc_type);

  /*
   * Assert things about the FIFO state
   */
  tt_u64_op(len_descs_dumped, OP_EQ,
            strlen(test_desc_4) + strlen(test_desc_1));
  tt_assert(descs_dumped != NULL && smartlist_len(descs_dumped) == 2);

  /*
   * Assert things about the mocks
   */
  tt_int_op(unlinked_count, OP_EQ, 1);
  tt_int_op(write_str_count, OP_EQ, 3);
  tt_mem_op(last_write_str_hash, OP_EQ, test_desc_1_hash, DIGEST_SHA256);

  /*
   * Reset the FIFO and check its state
   */
  dump_desc_fifo_cleanup();
  tt_u64_op(len_descs_dumped, OP_EQ, 0);
  tt_assert(descs_dumped == NULL || smartlist_len(descs_dumped) == 0);

  /*
   * Reset the mocks and check their state
   */
  mock_unlink_reset();
  mock_write_str_to_file_reset();
  tt_int_op(unlinked_count, OP_EQ, 0);
  tt_int_op(write_str_count, OP_EQ, 0);

  /*
   * (7) (A B A C) triggering overflow on C causes B, not A to be unlinked
   */

  /* First time */
  dump_desc(test_desc_2, test_desc_type);

  /*
   * Assert things about the FIFO state
   */
  tt_u64_op(len_descs_dumped, OP_EQ, strlen(test_desc_2));
  tt_assert(descs_dumped != NULL && smartlist_len(descs_dumped) == 1);

  /*
   * Assert things about the mocks
   */
  tt_int_op(unlinked_count, OP_EQ, 0);
  tt_int_op(write_str_count, OP_EQ, 1);
  tt_mem_op(last_write_str_hash, OP_EQ, test_desc_2_hash, DIGEST_SHA256);

  /* Second time */
  dump_desc(test_desc_3, test_desc_type);

  /*
   * Assert things about the FIFO state
   */
  tt_u64_op(len_descs_dumped, OP_EQ,
            strlen(test_desc_2) + strlen(test_desc_3));
  tt_assert(descs_dumped != NULL && smartlist_len(descs_dumped) == 2);

  /*
   * Assert things about the mocks
   */
  tt_int_op(unlinked_count, OP_EQ, 0);
  tt_int_op(write_str_count, OP_EQ, 2);
  tt_mem_op(last_write_str_hash, OP_EQ, test_desc_3_hash, DIGEST_SHA256);

  /* Third time */
  dump_desc(test_desc_2, test_desc_type);

  /*
   * Assert things about the FIFO state
   */
  tt_u64_op(len_descs_dumped, OP_EQ,
            strlen(test_desc_2) + strlen(test_desc_3));
  tt_assert(descs_dumped != NULL && smartlist_len(descs_dumped) == 2);

  /*
   * Assert things about the mocks
   */
  tt_int_op(unlinked_count, OP_EQ, 0);
  tt_int_op(write_str_count, OP_EQ, 2);
  tt_mem_op(last_write_str_hash, OP_EQ, test_desc_3_hash, DIGEST_SHA256);

  /* Fourth time - we should unlink the dump of test_desc_3 here */
  dump_desc(test_desc_4, test_desc_type);

  /*
   * Assert things about the FIFO state
   */
  tt_u64_op(len_descs_dumped, OP_EQ,
            strlen(test_desc_2) + strlen(test_desc_4));
  tt_assert(descs_dumped != NULL && smartlist_len(descs_dumped) == 2);

  /*
   * Assert things about the mocks
   */
  tt_int_op(unlinked_count, OP_EQ, 1);
  tt_int_op(write_str_count, OP_EQ, 3);
  tt_mem_op(last_write_str_hash, OP_EQ, test_desc_4_hash, DIGEST_SHA256);

  /*
   * Reset the FIFO and check its state
   */
  dump_desc_fifo_cleanup();
  tt_u64_op(len_descs_dumped, OP_EQ, 0);
  tt_assert(descs_dumped == NULL || smartlist_len(descs_dumped) == 0);

  /*
   * Reset the mocks and check their state
   */
  mock_unlink_reset();
  mock_write_str_to_file_reset();
  tt_int_op(unlinked_count, OP_EQ, 0);
  tt_int_op(write_str_count, OP_EQ, 0);

 done:

  /* Clean up the fifo */
  dump_desc_fifo_cleanup();

  /* Remove mocks */
  UNMOCK(tor_unlink);
  mock_unlink_reset();
  UNMOCK(write_str_to_file);
  mock_write_str_to_file_reset();
  UNMOCK(options_get_datadir_fname2_suffix);
  UNMOCK(check_private_dir);
  UNMOCK(get_options);
  tor_free(mock_options);
  mock_options = NULL;

  return;
}

/* Variables for reset_read_file_to_str_mock() */

static int enforce_expected_filename = 0;
static char *expected_filename = NULL;
static char *file_content = NULL;
static size_t file_content_len = 0;
static struct stat file_stat;
static int read_count = 0, read_call_count = 0;

static void
reset_read_file_to_str_mock(void)
{
  tor_free(expected_filename);
  tor_free(file_content);
  file_content_len = 0;
  memset(&file_stat, 0, sizeof(file_stat));
  read_count = 0;
  read_call_count = 0;
}

static char *
read_file_to_str_mock(const char *filename, int flags,
                      struct stat *stat_out) {
  char *result = NULL;

  /* Insist we got a filename */
  tt_ptr_op(filename, OP_NE, NULL);

  /* We ignore flags */
  (void)flags;

  /* Bump the call count */
  ++read_call_count;

  if (enforce_expected_filename) {
    tt_assert(expected_filename);
    tt_str_op(filename, OP_EQ, expected_filename);
  }

  if (expected_filename != NULL &&
      file_content != NULL &&
      strcmp(filename, expected_filename) == 0) {
    /* You asked for it, you got it */

    /*
     * This is the same behavior as the real read_file_to_str();
     * if there's a NUL, the real size ends up in stat_out.
     */
    result = tor_malloc(file_content_len + 1);
    if (file_content_len > 0) {
      memcpy(result, file_content, file_content_len);
    }
    result[file_content_len] = '\0';

    /* Do we need to set up stat_out? */
    if (stat_out != NULL) {
      memcpy(stat_out, &file_stat, sizeof(file_stat));
      /* We always return the correct length here */
      stat_out->st_size = file_content_len;
    }

    /* Wooo, we have a return value - bump the counter */
    ++read_count;
  }
  /* else no match, return NULL */

 done:
  return result;
}

/* This one tests dump_desc_populate_one_file() */
static void
test_dir_populate_dump_desc_fifo(void *data)
{
  const char *dirname = "foo";
  const char *fname = NULL;
  dumped_desc_t *ent;

  (void)data;

  /*
   * Set up unlink and read_file_to_str mocks
   */
  MOCK(tor_unlink, mock_unlink);
  mock_unlink_reset();
  MOCK(read_file_to_str, read_file_to_str_mock);
  reset_read_file_to_str_mock();

  /* Check state of unlink mock */
  tt_int_op(unlinked_count, OP_EQ, 0);

  /* Some cases that should fail before trying to read the file */
  ent = dump_desc_populate_one_file(dirname, "bar");
  tt_ptr_op(ent, OP_EQ, NULL);
  tt_int_op(unlinked_count, OP_EQ, 1);
  tt_int_op(read_count, OP_EQ, 0);
  tt_int_op(read_call_count, OP_EQ, 0);

  ent = dump_desc_populate_one_file(dirname, "unparseable-desc");
  tt_ptr_op(ent, OP_EQ, NULL);
  tt_int_op(unlinked_count, OP_EQ, 2);
  tt_int_op(read_count, OP_EQ, 0);
  tt_int_op(read_call_count, OP_EQ, 0);

  ent = dump_desc_populate_one_file(dirname, "unparseable-desc.baz");
  tt_ptr_op(ent, OP_EQ, NULL);
  tt_int_op(unlinked_count, OP_EQ, 3);
  tt_int_op(read_count, OP_EQ, 0);
  tt_int_op(read_call_count, OP_EQ, 0);

  ent = dump_desc_populate_one_file(
      dirname,
      "unparseable-desc.08AE85E90461F59E");
  tt_ptr_op(ent, OP_EQ, NULL);
  tt_int_op(unlinked_count, OP_EQ, 4);
  tt_int_op(read_count, OP_EQ, 0);
  tt_int_op(read_call_count, OP_EQ, 0);

  ent = dump_desc_populate_one_file(
      dirname,
      "unparseable-desc.08AE85E90461F59EDF0981323F3A70D02B55AB54B44B04F"
      "287D72F7B72F242E85C8CB0EDA8854A99");
  tt_ptr_op(ent, OP_EQ, NULL);
  tt_int_op(unlinked_count, OP_EQ, 5);
  tt_int_op(read_count, OP_EQ, 0);
  tt_int_op(read_call_count, OP_EQ, 0);

  /* This is a correct-length digest but base16_decode() will fail */
  ent = dump_desc_populate_one_file(
      dirname,
      "unparseable-desc.68219B8BGE64B705A6FFC728C069DC596216D60A7D7520C"
      "D5ECE250D912E686B");
  tt_ptr_op(ent, OP_EQ, NULL);
  tt_int_op(unlinked_count, OP_EQ, 6);
  tt_int_op(read_count, OP_EQ, 0);
  tt_int_op(read_call_count, OP_EQ, 0);

  /* This one has a correctly formed filename and should try reading */

  /* Read fails */
  ent = dump_desc_populate_one_file(
      dirname,
      "unparseable-desc.DF0981323F3A70D02B55AB54B44B04F287D72F7B72F242E"
      "85C8CB0EDA8854A99");
  tt_ptr_op(ent, OP_EQ, NULL);
  tt_int_op(unlinked_count, OP_EQ, 7);
  tt_int_op(read_count, OP_EQ, 0);
  tt_int_op(read_call_count, OP_EQ, 1);

  /* This read will succeed but the digest won't match the file content */
  fname =
    "unparseable-desc."
    "DF0981323F3A70D02B55AB54B44B04F287D72F7B72F242E85C8CB0EDA8854A99";
  enforce_expected_filename = 1;
  tor_asprintf(&expected_filename, "%s%s%s", dirname, PATH_SEPARATOR, fname);
  file_content = tor_strdup("hanc culpam maiorem an illam dicam?");
  file_content_len = strlen(file_content);
  file_stat.st_mtime = 123456;
  ent = dump_desc_populate_one_file(dirname, fname);
  enforce_expected_filename = 0;
  tt_ptr_op(ent, OP_EQ, NULL);
  tt_int_op(unlinked_count, OP_EQ, 8);
  tt_int_op(read_count, OP_EQ, 1);
  tt_int_op(read_call_count, OP_EQ, 2);
  tor_free(expected_filename);
  tor_free(file_content);

  /* This one will match */
  fname =
    "unparseable-desc."
    "0786C7173447B7FB033FFCA2FC47C3CF71C30DD47CA8236D3FC7FF35853271C6";
  tor_asprintf(&expected_filename, "%s%s%s", dirname, PATH_SEPARATOR, fname);
  file_content = tor_strdup("hanc culpam maiorem an illam dicam?");
  file_content_len = strlen(file_content);
  file_stat.st_mtime = 789012;
  ent = dump_desc_populate_one_file(dirname, fname);
  tt_ptr_op(ent, OP_NE, NULL);
  tt_int_op(unlinked_count, OP_EQ, 8);
  tt_int_op(read_count, OP_EQ, 2);
  tt_int_op(read_call_count, OP_EQ, 3);
  tt_str_op(ent->filename, OP_EQ, expected_filename);
  tt_int_op(ent->len, OP_EQ, file_content_len);
  tt_int_op(ent->when, OP_EQ, file_stat.st_mtime);
  tor_free(ent->filename);
  tor_free(ent);
  tor_free(expected_filename);

  /*
   * Reset the mocks and check their state
   */
  mock_unlink_reset();
  tt_int_op(unlinked_count, OP_EQ, 0);
  reset_read_file_to_str_mock();
  tt_int_op(read_count, OP_EQ, 0);

 done:

  UNMOCK(tor_unlink);
  mock_unlink_reset();
  UNMOCK(read_file_to_str);
  reset_read_file_to_str_mock();

  tor_free(file_content);

  return;
}

static smartlist_t *
listdir_mock(const char *dname)
{
  smartlist_t *l;

  /* Ignore the name, always return this list */
  (void)dname;

  l = smartlist_new();
  smartlist_add_strdup(l, "foo");
  smartlist_add_strdup(l, "bar");
  smartlist_add_strdup(l, "baz");

  return l;
}

static dumped_desc_t *
pop_one_mock(const char *dirname, const char *f)
{
  dumped_desc_t *ent = NULL;

  if (dirname != NULL && strcmp(dirname, "d") == 0) {
    if (f != NULL && strcmp(f, "foo") == 0) {
      ent = tor_malloc_zero(sizeof(*ent));
      ent->filename = tor_strdup("d/foo");
      ent->len = 123;
      ent->digest_sha256[0] = 1;
      ent->when = 1024;
    } else if (f != NULL && strcmp(f, "bar") == 0) {
      ent = tor_malloc_zero(sizeof(*ent));
      ent->filename = tor_strdup("d/bar");
      ent->len = 456;
      ent->digest_sha256[0] = 2;
      /*
       * Note that the timestamps are in a different order than
       * listdir_mock() returns; we're testing the sort order.
       */
      ent->when = 512;
    } else if (f != NULL && strcmp(f, "baz") == 0) {
      ent = tor_malloc_zero(sizeof(*ent));
      ent->filename = tor_strdup("d/baz");
      ent->len = 789;
      ent->digest_sha256[0] = 3;
      ent->when = 768;
    }
  }

  return ent;
}

/* This one tests dump_desc_populate_fifo_from_directory() */
static void
test_dir_populate_dump_desc_fifo_2(void *data)
{
  dumped_desc_t *ent = NULL;

  (void)data;

  /* Set up the mocks */
  MOCK(tor_listdir, listdir_mock);
  MOCK(dump_desc_populate_one_file, pop_one_mock);

  /* Run dump_desc_populate_fifo_from_directory() */
  descs_dumped = NULL;
  len_descs_dumped = 0;
  dump_desc_populate_fifo_from_directory("d");
  tt_assert(descs_dumped != NULL);
  tt_int_op(smartlist_len(descs_dumped), OP_EQ, 3);
  tt_u64_op(len_descs_dumped, OP_EQ, 1368);
  ent = smartlist_get(descs_dumped, 0);
  tt_str_op(ent->filename, OP_EQ, "d/bar");
  tt_int_op(ent->len, OP_EQ, 456);
  tt_int_op(ent->when, OP_EQ, 512);
  ent = smartlist_get(descs_dumped, 1);
  tt_str_op(ent->filename, OP_EQ, "d/baz");
  tt_int_op(ent->len, OP_EQ, 789);
  tt_int_op(ent->when, OP_EQ, 768);
  ent = smartlist_get(descs_dumped, 2);
  tt_str_op(ent->filename, OP_EQ, "d/foo");
  tt_int_op(ent->len, OP_EQ, 123);
  tt_int_op(ent->when, OP_EQ, 1024);

 done:
  dump_desc_fifo_cleanup();

  UNMOCK(dump_desc_populate_one_file);
  UNMOCK(tor_listdir);

  return;
}

static int mock_networkstatus_consensus_is_bootstrapping_value = 0;
static int
mock_networkstatus_consensus_is_bootstrapping(time_t now)
{
  (void)now;
  return mock_networkstatus_consensus_is_bootstrapping_value;
}

static int mock_networkstatus_consensus_can_use_extra_fallbacks_value = 0;
static int
mock_networkstatus_consensus_can_use_extra_fallbacks(
                                                  const or_options_t *options)
{
  (void)options;
  return mock_networkstatus_consensus_can_use_extra_fallbacks_value;
}

static int mock_any_bridge_descriptors_known_value = 0;
static int
mock_any_bridge_descriptors_known(void)
{
  return mock_any_bridge_descriptors_known_value;
}

/* data is a 3 character nul-terminated string.
 * If data[0] is 'b', set bootstrapping, anything else means not bootstrapping
 * If data[1] is 'f', set extra fallbacks, anything else means no extra
 * If data[2] is 'f', set running bridges, anything else means no extra
 * fallbacks.
 */
static void
test_dir_find_dl_schedule(void* data)
{
  const char *str = (const char *)data;

  tt_assert(strlen(data) == 3);

  if (str[0] == 'b') {
    mock_networkstatus_consensus_is_bootstrapping_value = 1;
  } else {
    mock_networkstatus_consensus_is_bootstrapping_value = 0;
  }

  if (str[1] == 'f') {
    mock_networkstatus_consensus_can_use_extra_fallbacks_value = 1;
  } else {
    mock_networkstatus_consensus_can_use_extra_fallbacks_value = 0;
  }

  if (str[2] == 'r') {
    mock_any_bridge_descriptors_known_value = 1;
  } else {
    mock_any_bridge_descriptors_known_value = 0;
  }

  MOCK(networkstatus_consensus_is_bootstrapping,
       mock_networkstatus_consensus_is_bootstrapping);
  MOCK(networkstatus_consensus_can_use_extra_fallbacks,
       mock_networkstatus_consensus_can_use_extra_fallbacks);
  MOCK(any_bridge_descriptors_known,
       mock_any_bridge_descriptors_known);

  download_status_t dls;
  smartlist_t server, client, server_cons, client_cons;
  smartlist_t client_boot_auth_only_cons, client_boot_auth_cons;
  smartlist_t client_boot_fallback_cons, bridge, bridge_bootstrap;

  mock_options = tor_malloc(sizeof(or_options_t));
  reset_options(mock_options, &mock_get_options_calls);
  MOCK(get_options, mock_get_options);

  mock_options->TestingServerDownloadSchedule = &server;
  mock_options->TestingClientDownloadSchedule = &client;
  mock_options->TestingServerConsensusDownloadSchedule = &server_cons;
  mock_options->TestingClientConsensusDownloadSchedule = &client_cons;
  mock_options->ClientBootstrapConsensusAuthorityOnlyDownloadSchedule =
    &client_boot_auth_only_cons;
  mock_options->ClientBootstrapConsensusAuthorityDownloadSchedule =
    &client_boot_auth_cons;
  mock_options->ClientBootstrapConsensusFallbackDownloadSchedule =
    &client_boot_fallback_cons;
  mock_options->TestingBridgeDownloadSchedule = &bridge;
  mock_options->TestingBridgeBootstrapDownloadSchedule = &bridge_bootstrap;

  dls.schedule = DL_SCHED_GENERIC;
  /* client */
  mock_options->ClientOnly = 1;
  tt_ptr_op(find_dl_schedule(&dls, mock_options), OP_EQ, &client);
  mock_options->ClientOnly = 0;

  /* dir mode */
  mock_options->DirPort_set = 1;
  mock_options->DirCache = 1;
  tt_ptr_op(find_dl_schedule(&dls, mock_options), OP_EQ, &server);
  mock_options->DirPort_set = 0;
  mock_options->DirCache = 0;

  dls.schedule = DL_SCHED_CONSENSUS;
  /* public server mode */
  mock_options->ORPort_set = 1;
  tt_ptr_op(find_dl_schedule(&dls, mock_options), OP_EQ, &server_cons);
  mock_options->ORPort_set = 0;

  /* client and bridge modes */
  if (networkstatus_consensus_is_bootstrapping(time(NULL))) {
    if (networkstatus_consensus_can_use_extra_fallbacks(mock_options)) {
      dls.want_authority = 1;
      /* client */
      mock_options->ClientOnly = 1;
      tt_ptr_op(find_dl_schedule(&dls, mock_options), OP_EQ,
                &client_boot_auth_cons);
      mock_options->ClientOnly = 0;

      /* bridge relay */
      mock_options->ORPort_set = 1;
      mock_options->BridgeRelay = 1;
      tt_ptr_op(find_dl_schedule(&dls, mock_options), OP_EQ,
                &client_boot_auth_cons);
      mock_options->ORPort_set = 0;
      mock_options->BridgeRelay = 0;

      dls.want_authority = 0;
      /* client */
      mock_options->ClientOnly = 1;
      tt_ptr_op(find_dl_schedule(&dls, mock_options), OP_EQ,
                &client_boot_fallback_cons);
      mock_options->ClientOnly = 0;

      /* bridge relay */
      mock_options->ORPort_set = 1;
      mock_options->BridgeRelay = 1;
      tt_ptr_op(find_dl_schedule(&dls, mock_options), OP_EQ,
                &client_boot_fallback_cons);
      mock_options->ORPort_set = 0;
      mock_options->BridgeRelay = 0;

    } else {
      /* dls.want_authority is ignored */
      /* client */
      mock_options->ClientOnly = 1;
      tt_ptr_op(find_dl_schedule(&dls, mock_options), OP_EQ,
                &client_boot_auth_only_cons);
      mock_options->ClientOnly = 0;

      /* bridge relay */
      mock_options->ORPort_set = 1;
      mock_options->BridgeRelay = 1;
      tt_ptr_op(find_dl_schedule(&dls, mock_options), OP_EQ,
                &client_boot_auth_only_cons);
      mock_options->ORPort_set = 0;
      mock_options->BridgeRelay = 0;
    }
  } else {
    /* client */
    mock_options->ClientOnly = 1;
    tt_ptr_op(find_dl_schedule(&dls, mock_options), OP_EQ,
              &client_cons);
    mock_options->ClientOnly = 0;

    /* bridge relay */
    mock_options->ORPort_set = 1;
    mock_options->BridgeRelay = 1;
    tt_ptr_op(find_dl_schedule(&dls, mock_options), OP_EQ,
              &client_cons);
    mock_options->ORPort_set = 0;
    mock_options->BridgeRelay = 0;
  }

  dls.schedule = DL_SCHED_BRIDGE;
  /* client */
  mock_options->ClientOnly = 1;
  mock_options->UseBridges = 1;
  if (any_bridge_descriptors_known()) {
    tt_ptr_op(find_dl_schedule(&dls, mock_options), OP_EQ, &bridge);
  } else {
    tt_ptr_op(find_dl_schedule(&dls, mock_options), OP_EQ, &bridge_bootstrap);
  }

 done:
  UNMOCK(networkstatus_consensus_is_bootstrapping);
  UNMOCK(networkstatus_consensus_can_use_extra_fallbacks);
  UNMOCK(any_bridge_descriptors_known);
  UNMOCK(get_options);
  tor_free(mock_options);
  mock_options = NULL;
}

static void
test_dir_assumed_flags(void *arg)
{
  (void)arg;
  smartlist_t *tokens = smartlist_new();
  memarea_t *area = memarea_new();
  routerstatus_t *rs = NULL;

  /* First, we should always assume that the Running flag is set, even
   * when it isn't listed, since the consensus method is always
   * higher than 4. */
  const char *str1 =
    "r example hereiswhereyouridentitygoes 2015-08-30 12:00:00 "
       "192.168.0.1 9001 0\n"
    "m thisoneislongerbecauseitisa256bitmddigest33\n"
    "s Fast Guard Stable\n";

  const char *cp = str1;
  rs = routerstatus_parse_entry_from_string(area, &cp, tokens, NULL, NULL,
                                            23, FLAV_MICRODESC);
  tt_assert(rs);
  tt_assert(rs->is_flagged_running);
  tt_assert(! rs->is_valid);
  tt_assert(! rs->is_exit);
  tt_assert(rs->is_fast);
  routerstatus_free(rs);

  /* With method 24 or later, we can assume "valid" is set. */
  cp = str1;
  rs = routerstatus_parse_entry_from_string(area, &cp, tokens, NULL, NULL,
                                            24, FLAV_MICRODESC);
  tt_assert(rs);
  tt_assert(rs->is_flagged_running);
  tt_assert(rs->is_valid);
  tt_assert(! rs->is_exit);
  tt_assert(rs->is_fast);

 done:
  smartlist_free(tokens);
  memarea_drop_all(area);
  routerstatus_free(rs);
}

static void
test_dir_post_parsing(void *arg)
{
  (void) arg;

  /* Test the version parsing from an HS descriptor publish request. */
  {
    const char *end;
    const char *prefix = "/tor/hs/";
    int version = parse_hs_version_from_post("/tor/hs//publish", prefix, &end);
    tt_int_op(version, OP_EQ, -1);
    tt_ptr_op(end, OP_EQ, NULL);
    version = parse_hs_version_from_post("/tor/hs/a/publish", prefix, &end);
    tt_int_op(version, OP_EQ, -1);
    tt_ptr_op(end, OP_EQ, NULL);
    version = parse_hs_version_from_post("/tor/hs/3/publish", prefix, &end);
    tt_int_op(version, OP_EQ, 3);
    tt_str_op(end, OP_EQ, "/publish");
    version = parse_hs_version_from_post("/tor/hs/42/publish", prefix, &end);
    tt_int_op(version, OP_EQ, 42);
    tt_str_op(end, OP_EQ, "/publish");
    version = parse_hs_version_from_post("/tor/hs/18163/publish",prefix, &end);
    tt_int_op(version, OP_EQ, 18163);
    tt_str_op(end, OP_EQ, "/publish");
    version = parse_hs_version_from_post("JUNKJUNKJUNK", prefix, &end);
    tt_int_op(version, OP_EQ, -1);
    tt_ptr_op(end, OP_EQ, NULL);
    version = parse_hs_version_from_post("/tor/hs/3/publish", "blah", &end);
    tt_int_op(version, OP_EQ, -1);
    tt_ptr_op(end, OP_EQ, NULL);
    /* Missing the '/' at the end of the prefix. */
    version = parse_hs_version_from_post("/tor/hs/3/publish", "/tor/hs", &end);
    tt_int_op(version, OP_EQ, -1);
    tt_ptr_op(end, OP_EQ, NULL);
    version = parse_hs_version_from_post("/random/blah/tor/hs/3/publish",
                                         prefix, &end);
    tt_int_op(version, OP_EQ, -1);
    tt_ptr_op(end, OP_EQ, NULL);
    version = parse_hs_version_from_post("/tor/hs/3/publish/random/junk",
                                         prefix, &end);
    tt_int_op(version, OP_EQ, 3);
    tt_str_op(end, OP_EQ, "/publish/random/junk");
    version = parse_hs_version_from_post("/tor/hs/-1/publish", prefix, &end);
    tt_int_op(version, OP_EQ, -1);
    tt_ptr_op(end, OP_EQ, NULL);
    /* INT_MAX */
    version = parse_hs_version_from_post("/tor/hs/2147483647/publish",
                                         prefix, &end);
    tt_int_op(version, OP_EQ, INT_MAX);
    tt_str_op(end, OP_EQ, "/publish");
    /* INT_MAX + 1*/
    version = parse_hs_version_from_post("/tor/hs/2147483648/publish",
                                         prefix, &end);
    tt_int_op(version, OP_EQ, -1);
    tt_ptr_op(end, OP_EQ, NULL);
  }

 done:
  ;
}

static void
test_dir_platform_str(void *arg)
{
  char platform[256];
  (void)arg;
  platform[0] = 0;
  get_platform_str(platform, sizeof(platform));
  tt_int_op((int)strlen(platform), OP_GT, 0);
  tt_assert(!strcmpstart(platform, "Tor "));

  tor_version_t ver;
  // make sure this is a tor version, a real actual tor version.
  tt_int_op(tor_version_parse_platform(platform, &ver, 1), OP_EQ, 1);

  TT_BLATHER(("%d.%d.%d.%d", ver.major, ver.minor, ver.micro, ver.patchlevel));

  // Handle an example version.
  tt_int_op(tor_version_parse_platform(
        "Tor 0.3.3.3 (foo) (git-xyzzy) on a potato", &ver, 1), OP_EQ, 1);
 done:
  ;
}

#define DIR_LEGACY(name)                             \
  { #name, test_dir_ ## name , TT_FORK, NULL, NULL }

#define DIR(name,flags)                              \
  { #name, test_dir_##name, (flags), NULL, NULL }

/* where arg is a string constant */
#define DIR_ARG(name,flags,arg)                      \
  { #name "_" arg, test_dir_##name, (flags), &passthrough_setup, (void*) arg }

struct testcase_t dir_tests[] = {
  DIR_LEGACY(nicknames),
  DIR_LEGACY(formats),
  DIR(routerinfo_parsing, 0),
  DIR(extrainfo_parsing, 0),
  DIR(parse_router_list, TT_FORK),
  DIR(load_routers, TT_FORK),
  DIR(load_extrainfo, TT_FORK),
  DIR(getinfo_extra, 0),
  DIR_LEGACY(versions),
  DIR_LEGACY(fp_pairs),
  DIR(split_fps, 0),
  DIR_LEGACY(measured_bw_kb),
  DIR_LEGACY(measured_bw_kb_cache),
  DIR_LEGACY(param_voting),
  DIR(param_voting_lookup, 0),
  DIR_LEGACY(v3_networkstatus),
  DIR(random_weighted, 0),
  DIR(scale_bw, 0),
  DIR_LEGACY(clip_unmeasured_bw_kb),
  DIR_LEGACY(clip_unmeasured_bw_kb_alt),
  DIR(fmt_control_ns, 0),
  DIR(dirserv_set_routerstatus_testing, 0),
  DIR(http_handling, 0),
  DIR(purpose_needs_anonymity_returns_true_for_bridges, 0),
  DIR(purpose_needs_anonymity_returns_false_for_own_bridge_desc, 0),
  DIR(purpose_needs_anonymity_returns_true_by_default, 0),
  DIR(purpose_needs_anonymity_returns_true_for_sensitive_purpose, 0),
  DIR(purpose_needs_anonymity_ret_false_for_non_sensitive_conn, 0),
  DIR(post_parsing, 0),
  DIR(fetch_type, 0),
  DIR(packages, 0),
  DIR(download_status_schedule, 0),
  DIR(download_status_random_backoff, 0),
  DIR(download_status_random_backoff_ranges, 0),
  DIR(download_status_increment, 0),
  DIR(authdir_type_to_string, 0),
  DIR(conn_purpose_to_string, 0),
  DIR(should_use_directory_guards, 0),
  DIR(should_not_init_request_to_ourselves, TT_FORK),
  DIR(should_not_init_request_to_dir_auths_without_v3_info, 0),
  DIR(should_init_request_to_dir_auths, 0),
  DIR(choose_compression_level, 0),
  DIR(dump_unparseable_descriptors, 0),
  DIR(populate_dump_desc_fifo, 0),
  DIR(populate_dump_desc_fifo_2, 0),
  DIR_ARG(find_dl_schedule, TT_FORK, "bfd"),
  DIR_ARG(find_dl_schedule, TT_FORK, "bad"),
  DIR_ARG(find_dl_schedule, TT_FORK, "cfd"),
  DIR_ARG(find_dl_schedule, TT_FORK, "cad"),
  DIR_ARG(find_dl_schedule, TT_FORK, "bfr"),
  DIR_ARG(find_dl_schedule, TT_FORK, "bar"),
  DIR_ARG(find_dl_schedule, TT_FORK, "cfr"),
  DIR_ARG(find_dl_schedule, TT_FORK, "car"),
  DIR(assumed_flags, 0),
  DIR(networkstatus_compute_bw_weights_v10, 0),
  DIR(platform_str, 0),
  END_OF_TESTCASES
};
<|MERGE_RESOLUTION|>--- conflicted
+++ resolved
@@ -4126,14 +4126,9 @@
   int increment = -1;
   int old_increment = -1;
   time_t current_time = time(NULL);
-  const int exponent = DIR_DEFAULT_RANDOM_MULTIPLIER + 1;
 
   /* Check the random backoff cases */
-<<<<<<< HEAD
-=======
-  old_increment = 0;
   int n_attempts = 0;
->>>>>>> cb29687e
   do {
     increment = download_status_schedule_get_delay(&dls_random,
                                                    NULL,
@@ -4153,57 +4148,22 @@
     /* Test */
     tt_int_op(increment, OP_GE, min_delay);
     tt_int_op(increment, OP_LE, max_delay);
-<<<<<<< HEAD
-    if (dls_random.last_backoff_position == 0) {
-      /* regression tests for 17750
-       * Always use the minimum delay for the first increment */
-      tt_int_op(increment, OP_EQ, min_delay);
-    } else {
-      /* It's times like these I'd love a good saturating arithmetic
-       * implementation */
-      int min_inc = INT_MAX;
-      if (old_increment <= INT_MAX - 1) {
-        min_inc = old_increment + 1;
-      }
-
-      int max_inc = INT_MAX;
-      if (old_increment <= (INT_MAX - 1)/exponent) {
-        max_inc = (exponent * old_increment) + 1;
-      }
-
-      /* Regression test for 20534 and friends:
-       * increment must always increase after the first */
-      tt_int_op(increment, OP_GE, min_inc);
-      /* We at most quadruple, and always add one */
-      tt_int_op(increment, OP_LE, max_inc);
+
+    /* Advance */
+    if (dls_random.n_download_attempts < IMPOSSIBLE_TO_DOWNLOAD - 1) {
+      ++(dls_random.n_download_attempts);
+      ++(dls_random.n_download_failures);
     }
-=======
-
-    if (old_increment)
-      tt_int_op(increment, OP_LE, old_increment * 3);
->>>>>>> cb29687e
-
-    /* Advance */
-    ++(dls_random.n_download_attempts);
-    ++(dls_random.n_download_failures);
 
     /* Try another maybe */
     old_increment = increment;
-<<<<<<< HEAD
-    if (increment >= max_delay)
-      current_time += increment;
-
-  } while (increment < max_delay);
-=======
   } while (increment < max_delay && ++n_attempts < 1000);
->>>>>>> cb29687e
 
  done:
   return;
 }
 
 static void
-<<<<<<< HEAD
 test_dir_download_status_random_backoff(void *arg)
 {
   (void)arg;
@@ -4222,7 +4182,9 @@
   download_status_random_backoff_helper(1, 1);
   download_status_random_backoff_helper(0, INT_MAX);
   download_status_random_backoff_helper(INT_MAX/2, INT_MAX);
-=======
+}
+
+static void
 test_dir_download_status_random_backoff_ranges(void *arg)
 {
   (void)arg;
@@ -4252,7 +4214,6 @@
   tt_int_op(hi, OP_EQ, INT_MAX);
  done:
   ;
->>>>>>> cb29687e
 }
 
 static void
