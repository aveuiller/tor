language: c

cache:
  ccache: true
  ## cargo: true
  directories:
    - $HOME/.cargo
    ## caching CARGO_TARGET_DIR actually slows down the build over time,
    ## because old build products are never deleted.
    ## where we point CARGO_TARGET_DIR in all our cargo invocations
    #- $TRAVIS_BUILD_DIR/src/rust/target

compiler:
  - gcc

os:
  - linux

## We don't use the build matrix cross-product, because it makes too many jobs
## Instead, we list each job under matrix: include:
env:
  global:
    ## The Travis CI environment allows us two cores, so let's use both.
    - MAKEFLAGS="-j 2"
    ## We turn on hardening by default
    ## Also known as --enable-fragile-hardening in 0.3.0.3-alpha and later
    - HARDENING_OPTIONS="--enable-expensive-hardening"
    ## We turn off asciidoc by default, because it's slow
    - ASCIIDOC_OPTIONS="--disable-asciidoc"
    ## Our default rust version is the minimum supported version
    - RUST_VERSION="1.31.0"
  matrix:
    ## This matrix entry is required, but it doesn't actually create any jobs
    -

matrix:
  ## include creates builds with gcc, linux, unless we override those defaults
  include:
    ## We run basic tests on macOS
    - compiler: clang
      os: osx
    ## We check NSS
    ## NSS is a fast job, clang is slower on Linux, so we do NSS clang
    - env: NSS_OPTIONS="--enable-nss"
      compiler: clang
    ## We run chutney on Linux, because it's faster than chutney on macOS
    - env: CHUTNEY="yes" CHUTNEY_ALLOW_FAILURES="2" SKIP_MAKE_CHECK="yes"
    ## We include a single coverage build with the best options for coverage
    - env: COVERAGE_OPTIONS="--enable-coverage" HARDENING_OPTIONS="" TOR_TEST_RNG_SEED="636f766572616765"
    ## We run rust on Linux, because it's faster than rust on macOS
    ## We check rust offline
    - env: RUST_OPTIONS="--enable-rust" TOR_RUST_DEPENDENCIES=true
    ## We check asciidoc with distcheck, to make sure we remove doc products
    - env: DISTCHECK="yes" ASCIIDOC_OPTIONS="" SKIP_MAKE_CHECK="yes"
    ## We check disable module dirauth
    - env: MODULES_OPTIONS="--disable-module-dirauth"
    ## We run rust on macOS, because we have seen macOS rust failures before
    - env: RUST_OPTIONS="--enable-rust --enable-cargo-online-mode"
      compiler: clang
      os: osx
    ## We run chutney on macOS, because macOS Travis has IPv6
    - env: CHUTNEY="yes" CHUTNEY_ALLOW_FAILURES="2" SKIP_MAKE_CHECK="yes"
      os: osx
    ## We clone our stem repo and run `make test-stem`
    - env: TEST_STEM="yes" SKIP_MAKE_CHECK="yes"
<<<<<<< HEAD
    ## Check rust online with distcheck, to make sure we remove rust products
    - env: DISTCHECK="yes" RUST_VERSION="beta" RUST_OPTIONS="--enable-rust --enable-cargo-online-mode"
    ## Check disable module dirauth with and without rust
    - env: MODULES_OPTIONS="--disable-module-dirauth" RUST_VERSION="nightly" RUST_OPTIONS="--enable-rust" TOR_RUST_DEPENDENCIES=true
    - env: MODULES_OPTIONS="--disable-module-dirauth"
    ## Check NSS
    - env: NSS_OPTIONS="--enable-nss"
=======
>>>>>>> e5dda7f6

  ## Allow the build to report success (with non-required sub-builds
  ## continuing to run) if all required sub-builds have succeeded.
  fast_finish: true

  ## Careful! We use global envs, which makes it hard to allow failures by env:
  ## https://docs.travis-ci.com/user/customizing-the-build#matching-jobs-with-allow_failures
  allow_failures:
    ## macOS rust and chutney are very slow, so we let the build finish before
    ## they are done.  We'd like to fast finish, but still eventually show
    ## any failures in the build status. But Travis doesn't have that ability.
    - env: RUST_OPTIONS="--enable-rust --enable-cargo-online-mode"
      compiler: clang
      os: osx
    - env: CHUTNEY="yes" CHUTNEY_ALLOW_FAILURES="2" SKIP_MAKE_CHECK="yes"
      os: osx
    ## test-stem sometimes hangs on Travis
    - env: TEST_STEM="yes" SKIP_MAKE_CHECK="yes"

## (Linux only) Use the latest Linux image (Ubuntu Trusty)
dist: trusty

## Download our dependencies
addons:
  ## (Linux only)
  apt:
    packages:
      ## Required dependencies
      - libevent-dev
      ## Ubuntu comes with OpenSSL by default
      #- libssl-dev
      - zlib1g-dev
      ## Optional dependencies
      - libcap-dev
      - liblzma-dev
      - libnss3-dev
      - libscrypt-dev
      - libseccomp-dev
      ## zstd doesn't exist in Ubuntu Trusty
      #- libzstd
      - shellcheck
      ## Conditional build dependencies
      ## Always installed, so we don't need sudo
      - asciidoc
      - docbook-xsl
      - docbook-xml
      - xmlto
      ## Utilities
      ## preventing or diagnosing hangs
      - timelimit
  ## (OSX only)
  homebrew:
    packages:
      ## Required dependencies
      - libevent
      ## The OSX version of OpenSSL is way too old
      - openssl
      ## OSX comes with zlib by default
      ## to use a newer zlib, pass the keg path to configure (like OpenSSL)
      #- zlib
      ## Optional dependencies
      - libscrypt
      - xz
      - zstd
      ## Required build dependencies
      ## Tor needs pkg-config to find some dependencies at build time
      - pkg-config
      ## Optional build dependencies
      - ccache
      - shellcheck
      ## Conditional build dependencies
      ## Always installed, because manual brew installs are hard to get right
      - asciidoc
      - xmlto
      ## Utilities
      ## preventing or diagnosing hangs
      - timelimit

## (OSX only) Use the default OSX image
## See https://docs.travis-ci.com/user/reference/osx#os-x-version
## Default is Xcode 9.4 on macOS 10.13 as of August 2018
#osx_image: xcode9.4

before_install:
  ## Create empty rust directories for non-Rust builds, so caching succeeds
  - if [[ "$RUST_OPTIONS" == "" ]]; then mkdir -p $HOME/.cargo $TRAVIS_BUILD_DIR/src/rust/target; fi

install:
  ## If we're on OSX, configure ccache (ccache is automatically installed and configured on Linux)
  - if [[ "$TRAVIS_OS_NAME" == "osx" ]]; then export PATH="/usr/local/opt/ccache/libexec:$PATH"; fi
  ## If we're on OSX, OpenSSL is keg-only, so tor 0.2.9 and later need to be configured --with-openssl-dir= to build
  - if [[ "$TRAVIS_OS_NAME" == "osx" ]]; then OPENSSL_OPTIONS=--with-openssl-dir=`brew --prefix openssl`; fi
  ## Install conditional features
  ## Install coveralls
  - if [[ "$COVERAGE_OPTIONS" != "" ]]; then pip install --user cpp-coveralls; fi
  ## If we're on OSX, and using asciidoc, configure asciidoc
  - if [[ "$ASCIIDOC_OPTIONS" == "" ]] && [[ "$TRAVIS_OS_NAME" == "osx" ]]; then export XML_CATALOG_FILES="/usr/local/etc/xml/catalog"; fi
  ## If we're using Rust, download rustup
  - if [[ "$RUST_OPTIONS" != "" ]]; then curl -Ssf -o rustup.sh https://sh.rustup.rs; fi
  ## Install the stable channels of rustc and cargo and setup our toolchain environment
  - if [[ "$RUST_OPTIONS" != "" ]]; then sh rustup.sh -y --default-toolchain $RUST_VERSION; fi
  - if [[ "$RUST_OPTIONS" != "" ]]; then source $HOME/.cargo/env; fi
  ## If we're testing rust builds in offline-mode, then set up our vendored dependencies
  - if [[ "$TOR_RUST_DEPENDENCIES" == "true" ]]; then export TOR_RUST_DEPENDENCIES=$PWD/src/ext/rust/crates; fi
  ## If we're running chutney, install it.
  - if [[ "$CHUTNEY" != "" ]]; then git clone --depth 1 https://github.com/torproject/chutney.git ; export CHUTNEY_PATH="$(pwd)/chutney"; fi
  ## If we're running stem, install it.
  - if [[ "$TEST_STEM" != "" ]]; then git clone --depth 1 https://github.com/torproject/stem.git ; export STEM_SOURCE_DIR=`pwd`/stem; fi
  ##
  ## Finally, list installed package versions
  - if [[ "$TRAVIS_OS_NAME" == "linux" ]]; then dpkg-query --show; fi
  - if [[ "$TRAVIS_OS_NAME" == "osx" ]]; then brew list --versions; fi
  ## Get some info about rustup, rustc and cargo
  - if [[ "$RUST_OPTIONS" != "" ]]; then which rustup; fi
  - if [[ "$RUST_OPTIONS" != "" ]]; then which rustc; fi
  - if [[ "$RUST_OPTIONS" != "" ]]; then which cargo; fi
  - if [[ "$RUST_OPTIONS" != "" ]]; then rustup --version; fi
  - if [[ "$RUST_OPTIONS" != "" ]]; then rustc --version; fi
  - if [[ "$RUST_OPTIONS" != "" ]]; then cargo --version; fi
  ## Get python version
  - python --version
  ## If we're running chutney, show the chutney commit
  - if [[ "$CHUTNEY" != "" ]]; then pushd "$CHUTNEY_PATH"; git log -1 ; popd ; fi
  ## If we're running stem, show the stem version and commit
  - if [[ "$TEST_STEM" != "" ]]; then pushd stem; python -c "from stem import stem; print(stem.__version__);"; git log -1; popd; fi
  ## We don't want Tor tests to depend on default configuration file at
  ## ~/.torrc. So we put some random bytes in there, to make sure we get build
  ## failures in case Tor is reading it during CI jobs.
  - dd ibs=1 count=1024 if=/dev/urandom > ~/.torrc

script:
  # Skip test_rebind on macOS
  - if [[ "$TRAVIS_OS_NAME" == "osx" ]]; then export TOR_SKIP_TEST_REBIND=true; fi
  - ./autogen.sh
  - CONFIGURE_FLAGS="$ASCIIDOC_OPTIONS $COVERAGE_OPTIONS $HARDENING_OPTIONS $MODULES_OPTIONS $NSS_OPTIONS $OPENSSL_OPTIONS $RUST_OPTIONS --enable-fatal-warnings --disable-silent-rules"
  - echo "Configure flags are $CONFIGURE_FLAGS"
  - ./configure $CONFIGURE_FLAGS
  ## We run `make check` because that's what https://jenkins.torproject.org does.
  - if [[ "$SKIP_MAKE_CHECK" == "" ]]; then make check; fi
  - if [[ "$DISTCHECK" != "" ]]; then make distcheck DISTCHECK_CONFIGURE_FLAGS="$CONFIGURE_FLAGS"; fi
  - if [[ "$CHUTNEY" != "" ]]; then make test-network-all; fi
  ## Diagnostic for bug 29437: kill stem if it hangs for 9.5 minutes
  ## Travis will kill the job after 10 minutes with no output
  - if [[ "$TEST_STEM" != "" ]]; then make src/app/tor; timelimit -p -t 540 -s USR1 -T 30 -S ABRT python3 "$STEM_SOURCE_DIR"/run_tests.py --tor src/app/tor --integ --test control.controller --test control.base_controller --test process --log TRACE --log-file stem.log; fi
  ## If this build was one that produced coverage, upload it.
  - if [[ "$COVERAGE_OPTIONS" != "" ]]; then coveralls -b . --exclude src/test --exclude src/trunnel --gcov-options '\-p' || echo "Coverage failed"; fi

after_failure:
  ## configure will leave a log file with more details of config failures.
  ## But the log is too long for travis' rendered view, so tail it.
  - tail -1000 config.log || echo "tail failed"
  ## `make check` will leave a log file with more details of test failures.
  - if [[ "$SKIP_MAKE_CHECK" == "" ]]; then cat test-suite.log || echo "cat failed"; fi
  ## `make distcheck` puts it somewhere different.
  - if [[ "$DISTCHECK" != "" ]]; then make show-distdir-testlog || echo "make failed"; fi
  - if [[ "$DISTCHECK" != "" ]]; then make show-distdir-core || echo "make failed"; fi
  - if [[ "$CHUTNEY" != "" ]]; then ls test_network_log || echo "ls failed"; cat test_network_log/* || echo "cat failed"; fi
  - if [[ "$TEST_STEM" != "" ]]; then tail -1000 "$STEM_SOURCE_DIR"/test/data/tor_log || echo "tail failed"; fi
  - if [[ "$TEST_STEM" != "" ]]; then grep -v "SocketClosed" stem.log | tail -1000 || echo "grep | tail failed"; fi

before_cache:
  ## Delete all gcov files.
  - if [[ "$COVERAGE_OPTIONS" != "" ]]; then make reset-gcov; fi
  ## Delete the cargo registry before caching .cargo, because it's cheaper to
  ## download the registry and throw it away, rather than caching it
  - rm -rf $HOME/.cargo/registry

notifications:
  irc:
    channels:
      - "irc.oftc.net#tor-ci"
    template:
      - "%{repository} %{branch} %{commit} - %{author}: %{commit_subject}"
      - "Build #%{build_number} %{result}. Details: %{build_url}"
    on_success: change
    on_failure: change
  email:
    on_success: never
    on_failure: change<|MERGE_RESOLUTION|>--- conflicted
+++ resolved
@@ -55,7 +55,7 @@
     ## We check disable module dirauth
     - env: MODULES_OPTIONS="--disable-module-dirauth"
     ## We run rust on macOS, because we have seen macOS rust failures before
-    - env: RUST_OPTIONS="--enable-rust --enable-cargo-online-mode"
+    - env: RUST_VERSION="nightly" RUST_OPTIONS="--enable-rust --enable-cargo-online-mode"
       compiler: clang
       os: osx
     ## We run chutney on macOS, because macOS Travis has IPv6
@@ -63,16 +63,6 @@
       os: osx
     ## We clone our stem repo and run `make test-stem`
     - env: TEST_STEM="yes" SKIP_MAKE_CHECK="yes"
-<<<<<<< HEAD
-    ## Check rust online with distcheck, to make sure we remove rust products
-    - env: DISTCHECK="yes" RUST_VERSION="beta" RUST_OPTIONS="--enable-rust --enable-cargo-online-mode"
-    ## Check disable module dirauth with and without rust
-    - env: MODULES_OPTIONS="--disable-module-dirauth" RUST_VERSION="nightly" RUST_OPTIONS="--enable-rust" TOR_RUST_DEPENDENCIES=true
-    - env: MODULES_OPTIONS="--disable-module-dirauth"
-    ## Check NSS
-    - env: NSS_OPTIONS="--enable-nss"
-=======
->>>>>>> e5dda7f6
 
   ## Allow the build to report success (with non-required sub-builds
   ## continuing to run) if all required sub-builds have succeeded.
